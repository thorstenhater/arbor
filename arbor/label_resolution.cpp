#include <iterator>
#include <vector>
#include <numeric>

#include <arbor/assert.hpp>
#include <arbor/arbexcept.hpp>
#include <arbor/common_types.hpp>
#include <arbor/util/expected.hpp>
#include <arbor/util/hash_def.hpp>

#include "label_resolution.hpp"
#include "util/partition.hpp"
#include "util/span.hpp"

namespace arb {

// cell_label_range methods
cell_label_range::cell_label_range(std::vector<cell_size_type> size_vec,
                                   std::vector<cell_tag_type> label_vec,
                                   std::vector<lid_range> range_vec):
    sizes(std::move(size_vec)), ranges(std::move(range_vec))
{
    std::transform(label_vec.begin(), label_vec.end(),
                   std::back_inserter(labels),
                   hash_value<const std::string&>);
    arb_assert(check_invariant());
};

cell_label_range::cell_label_range(std::vector<cell_size_type> size_vec,
                                   std::vector<hash_type> label_vec,
                                   std::vector<lid_range> range_vec):
    sizes(std::move(size_vec)), labels(std::move(label_vec)), ranges(std::move(range_vec))
{
    arb_assert(check_invariant());
};


<<<<<<< HEAD
void cell_label_range::add_label(cell_tag_type label, lid_range range) {
    if (sizes_.empty()) throw arbor_internal_error("adding label to cell_label_range without cell");
    ++sizes_.back();
    labels_.push_back(std::move(label));
    ranges_.push_back(range);
=======
void cell_label_range::add_cell() { sizes.push_back(0); }

void cell_label_range::add_label(hash_type label, lid_range range) {
    if (sizes.empty()) throw arbor_internal_error("adding label to cell_label_range without cell");
    ++sizes.back();
    labels.push_back(label);
    ranges.push_back(std::move(range));
>>>>>>> b6ecfef1
}

void cell_label_range::append(cell_label_range other) {
    using std::make_move_iterator;
    sizes.insert(sizes.end(),   make_move_iterator(other.sizes.begin()),  make_move_iterator(other.sizes.end()));
    labels.insert(labels.end(), make_move_iterator(other.labels.begin()), make_move_iterator(other.labels.end()));
    ranges.insert(ranges.end(), make_move_iterator(other.ranges.begin()), make_move_iterator(other.ranges.end()));
}

bool cell_label_range::check_invariant() const {
    const cell_size_type count = std::accumulate(sizes.begin(), sizes.end(), cell_size_type(0));
    return count==labels.size() && count==ranges.size();
}

// cell_labels_and_gids methods
cell_labels_and_gids::cell_labels_and_gids(cell_label_range lr, std::vector<cell_gid_type> gid):
    label_range(std::move(lr)), gids(std::move(gid))
{
    if (label_range.sizes.size()!=gids.size()) throw arbor_internal_error("cell_label_range and gid count mismatch");
}

void cell_labels_and_gids::append(cell_labels_and_gids other) {
    label_range.append(other.label_range);
    gids.insert(gids.end(), make_move_iterator(other.gids.begin()), make_move_iterator(other.gids.end()));
}

bool cell_labels_and_gids::check_invariant() const {
    return label_range.check_invariant() && label_range.sizes.size()==gids.size();
}

// label_resolution_map methods
cell_size_type label_resolution_map::range_set::size() const {
    return ranges_partition.back();
}

lid_hopefully label_resolution_map::range_set::at(unsigned idx) const {
    if (size() < 1) return util::unexpected("no valid lids");
    auto part = util::partition_view(ranges_partition);
    // Index of the range containing idx.
    auto ridx = part.index(idx);

    // First element of the range containing idx.
    const auto& start = ranges.at(ridx).begin;

    // Offset into the range containing idx.
    const auto& range_part = part.at(ridx);
    auto offset = idx - range_part.first;
    return start + offset;
}

const label_resolution_map::range_set& label_resolution_map::at(cell_gid_type gid, const cell_tag_type& tag) const {
    return map.at(gid).at(hash_value(tag));
}

std::size_t label_resolution_map::count(cell_gid_type gid, const cell_tag_type& tag) const {
    if (!map.count(gid)) return 0u;
    return map.at(gid).count(hash_value(tag));
}

label_resolution_map::label_resolution_map(const cell_labels_and_gids& clg) {
    arb_assert(clg.label_range.check_invariant());
    const auto& gids = clg.gids;
    const auto& labels = clg.label_range.labels;
    const auto& ranges = clg.label_range.ranges;
    const auto& sizes = clg.label_range.sizes;

    std::vector<cell_size_type> label_divs;
    auto partn = util::make_partition(label_divs, sizes);
    for (auto i: util::count_along(partn)) {
        auto gid = gids[i];

        std::unordered_map<hash_type, range_set> m;
        for (auto label_idx: util::make_span(partn[i])) {
            const auto range = ranges[label_idx];
            auto size = int(range.end - range.begin);
            if (size < 0) {
                throw arb::arbor_internal_error("label_resolution_map: invalid lid_range");
            }
            auto& label = labels[label_idx];
            auto& range_set = m[label];
            range_set.ranges.push_back(range);
            range_set.ranges_partition.push_back(range_set.ranges_partition.back() + size);
        }
        if (!map.insert({gid, std::move(m)}).second) {
            throw arb::arbor_internal_error("label_resolution_map: duplicate gid");
        }
    }
}
// variant state methods
lid_hopefully round_robin_state::update(const label_resolution_map::range_set& range_set) {
    auto lid = range_set.at(state);
    if (lid) state = (state+1) % range_set.size();
    return lid;
}

cell_lid_type round_robin_state::get() {
    return state;
}

lid_hopefully round_robin_halt_state::update(const label_resolution_map::range_set& range_set) {
    return range_set.at(state);
}

cell_lid_type round_robin_halt_state::get() {
    return state;
}

lid_hopefully assert_univalent_state::update(const label_resolution_map::range_set& range_set) {
    if (range_set.size() != 1) {
        return util::unexpected("range is not univalent");
    }
    // Get the lid of the only element.
    return range_set.at(0);
}

cell_lid_type assert_univalent_state::get() {
    return 0;
}

// resolver methods
resolver::state_variant resolver::construct_state(lid_selection_policy pol) {
    switch (pol) {
    case lid_selection_policy::round_robin:
        return round_robin_state();
	case lid_selection_policy::round_robin_halt:
        return round_robin_halt_state();
    case lid_selection_policy::assert_univalent:
    default:
        return assert_univalent_state();
    }
}

resolver::state_variant resolver::construct_state(lid_selection_policy pol, cell_lid_type state) {
    switch (pol) {
    case lid_selection_policy::round_robin:
        return round_robin_state(state);
	case lid_selection_policy::round_robin_halt:
        return round_robin_halt_state(state);
    case lid_selection_policy::assert_univalent:
    default:
        return assert_univalent_state();
    }
}

cell_lid_type resolver::resolve(const cell_global_label_type& iden) { return resolve(iden.gid, iden.label); }

cell_lid_type get_state(resolver::state_variant& v) {
    if (std::holds_alternative<round_robin_state>(v)) {
        return std::get<round_robin_state>(v).get();
    }
    else if (std::holds_alternative<round_robin_halt_state>(v)) {
        return std::get<round_robin_halt_state>(v).get();
    }
    else {
        return std::get<assert_univalent_state>(v).get();
    }
}

lid_hopefully update_state(resolver::state_variant& v,
                           const label_resolution_map::range_set& r) {
    if (std::holds_alternative<round_robin_state>(v)) {
        return std::get<round_robin_state>(v).update(r);
    }
    else if (std::holds_alternative<round_robin_halt_state>(v)) {
        return std::get<round_robin_halt_state>(v).update(r);
    }
    else {
        return std::get<assert_univalent_state>(v).update(r);
    }
}

cell_lid_type resolver::resolve(cell_gid_type gid, const cell_local_label_type& label) {
    const auto& [tag, pol] = label;

    auto hash = hash_value(tag);

    if (!label_map_->count(gid, tag)) throw arb::bad_connection_label(gid, tag, "label does not exist");
    const auto& range_set = label_map_->at(gid, tag);

    auto& state = state_map_[gid][hash];

    // Policy round_robin_halt: use previous state of round_robin policy, if existent
    if (pol == lid_selection_policy::round_robin_halt
     && state.count(lid_selection_policy::round_robin)) {
        auto prev_state_rr = get_state(state[lid_selection_policy::round_robin]);
        state[lid_selection_policy::round_robin_halt] = construct_state(lid_selection_policy::round_robin_halt,
                                                                        prev_state_rr);
    }

    // Construct state if it doesn't exist
    if (!state.count(pol)) state[pol] = construct_state(pol);

    // Update state
    auto lid = update_state(state[pol], range_set);

    if (!lid) throw arb::bad_connection_label(gid, tag, lid.error());
    return *lid;
}

} // namespace arb
<|MERGE_RESOLUTION|>--- conflicted
+++ resolved
@@ -35,21 +35,13 @@
 };
 
 
-<<<<<<< HEAD
-void cell_label_range::add_label(cell_tag_type label, lid_range range) {
-    if (sizes_.empty()) throw arbor_internal_error("adding label to cell_label_range without cell");
-    ++sizes_.back();
-    labels_.push_back(std::move(label));
-    ranges_.push_back(range);
-=======
 void cell_label_range::add_cell() { sizes.push_back(0); }
 
 void cell_label_range::add_label(hash_type label, lid_range range) {
     if (sizes.empty()) throw arbor_internal_error("adding label to cell_label_range without cell");
     ++sizes.back();
     labels.push_back(label);
-    ranges.push_back(std::move(range));
->>>>>>> b6ecfef1
+    ranges.push_back(range);
 }
 
 void cell_label_range::append(cell_label_range other) {
