--- conflicted
+++ resolved
@@ -105,15 +105,9 @@
 
 inline event_generator regular_generator(cell_local_label_type target,
                                          float weight,
-<<<<<<< HEAD
-                                         time_type tstart,
-                                         time_type dt,
-                                         time_type tstop=terminal_time) {
-=======
                                          const units::quantity& tstart,
                                          const units::quantity& dt,
                                          const units::quantity& tstop=terminal_time*units::ms) {
->>>>>>> 08a157fb
     return event_generator(std::move(target), weight, regular_schedule(tstart, dt, tstop));
 }
 
