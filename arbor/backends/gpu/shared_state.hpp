#pragma once

#include <cstddef>
#include <iosfwd>
#include <unordered_map>
#include <utility>
#include <vector>

#include <arbor/fvm_types.hpp>

#include "fvm_layout.hpp"
#include "timestep_range.hpp"

#include "threading/threading.hpp"

#include "backends/common_types.hpp"
#include "backends/shared_state_base.hpp"
#include "backends/gpu/rand.hpp"
#include "backends/gpu/gpu_store_types.hpp"
#include "backends/gpu/stimulus.hpp"
#include "backends/gpu/diffusion_state.hpp"
#include "backends/gpu/matrix_state_fine.hpp"
#include "backends/gpu/threshold_watcher.hpp"

namespace arb {
namespace gpu {

/*
 * Ion state fields correspond to NMODL ion variables, where X
 * is replaced with the name of the ion. E.g. for calcium 'ca':
 *
 *     Field   NMODL variable   Meaning
 *     -------------------------------------------------------
 *     iX_     ica              calcium ion current density
 *     eX_     eca              calcium ion channel reversal potential
 *     Xi_     cai              internal calcium concentration
 *     Xo_     cao              external calcium concentration
 */
struct ARB_ARBOR_API ion_state {
    using solver_type = arb::gpu::diffusion_state<arb_value_type, arb_index_type>;
    using solver_ptr  = std::unique_ptr<solver_type>;

    // ARB_SERDES_ENABLE(ion_state,
                      // node_index_,
                      // write_Xi_, write_eX_, write_Xo_,
                      // iX_, eX_, Xi_, Xd_, Xo_, gX_,
                      // init_Xi_, init_Xo_, init_eX_,
                      // reset_Xi_, reset_Xo_,
                      // charge);

    // Xd and gX are the only things that persists
    ARB_SERDES_ENABLE(ion_state, Xd_, gX_);

    bool write_eX_;          // is eX written?
    bool write_Xo_;          // is Xo written?
    bool write_Xi_;          // is Xi written?

    iarray node_index_; // Instance to CV map.
    array iX_;          // (A/m²) current density
    array eX_;          // (mV) reversal potential
    array Xi_;          // (mM) internal concentration
    array Xd_;          // (mM) diffusive concentration
    array Xo_;          // (mM) external concentration
    array gX_;          // (kS/m²) per-species conductivity

    array init_Xi_;     // (mM) area-weighted initial internal concentration
    array init_Xo_;     // (mM) area-weighted initial external concentration
    array reset_Xi_;    // (mM) area-weighted user-set internal concentration
    array reset_Xo_;    // (mM) area-weighted user-set internal concentration
    array init_eX_;     // (mM) initial reversal potential

    array charge;       // charge of ionic species (global, length 1)

    solver_ptr solver = nullptr;

    ion_state() = default;

    ion_state(
        int charge,
        const fvm_ion_config& ion_data,
        unsigned align,
        solver_ptr ptr);

    // Set ion concentrations to weighted proportion of default concentrations.
    void init_concentration();

    // Set ionic current density to zero.
    void zero_current();

    // Zero currents, reset concentrations, and reset reversal potential from
    // initial values.
    void reset();
};

struct ARB_ARBOR_API istim_state {
    // Immutable data (post construction/initialization):
    iarray accu_index_;     // Instance to accumulator index (accu_stim_ index) map.
    iarray accu_to_cv_;     // Accumulator index to CV map.

    array frequency_;       // (kHz) stimulus frequency per instance.
    array phase_;           // (rad) stimulus waveform phase at t=0.
    array envl_amplitudes_; // (A/m²) stimulus envelope amplitudes, partitioned by instance.
    array envl_times_;      // (A/m²) stimulus envelope timepoints, partitioned by instance.
    iarray envl_divs_;      // Partition divisions for envl_ arrays,

    // Mutable data:
    array accu_stim_;       // (A/m²) accumulated stim current / CV area, one per CV with a stimulus.
    iarray envl_index_;     // Per instance index into envl_ arrays, corresponding to last sample time.

    // Parameter pack presents pointers to state arrays, relevant shared state to GPU kernels.
    // Initialized at state construction.
    istim_pp ppack_;

    // Zero stim current.
    void zero_current();

    // Zero stim current, reset indices.
    void reset();

    // Contribute to current density:
    void add_current(const arb_value_type time, array& current_density);

    // Number of stimuli:
    std::size_t size() const;

    // Construct state from i_clamp data; references to shared state vectors are used to initialize ppack.
    istim_state(const fvm_stimulus_config& stim_data, unsigned);

    istim_state() = default;
};

struct mech_storage {
    array data_;
    iarray indices_;
    std::vector<arb_value_type>  globals_;
    std::vector<arb_value_type*> parameters_;
    std::vector<arb_value_type*> state_vars_;
    std::vector<arb_ion_state>   ion_states_;
    memory::device_vector<arb_value_type*> parameters_d_;
    memory::device_vector<arb_value_type*> state_vars_d_;
    memory::device_vector<arb_ion_state>   ion_states_d_;
    random_numbers random_numbers_;
    ARB_SERDES_ENABLE(mech_storage, data_, random_numbers_);
};

struct ARB_ARBOR_API shared_state: shared_state_base<shared_state, array, ion_state> {
<<<<<<< HEAD
    // ARB_SERDES_ENABLE(shared_state,
                      // cbprng_seed,
                      // ion_data,
                      // storage,
                      // voltage,
                      // current_density,
                      // conductivity,
                      // diam_um,
                      // time_since_spike,
                      // time, time_to,
                      // dt_intdom,
                      // dt_cv,
                      // temperature_degC,
                      // deliverable_events);

    // A bit more light-weight
    ARB_SERDES_ENABLE(shared_state,
                      cbprng_seed,
                      ion_data,
                      storage,
                      voltage,
                      conductivity,
                      time_since_spike,
                      time, time_to,
                      dt_intdom,
                      dt_cv,
                      deliverable_events);
=======
    struct mech_storage {
        mech_storage() = default;
        mech_storage(task_system_handle tp) : deliverable_events_(tp) {}

        array data_;
        iarray indices_;
        std::vector<arb_value_type>  globals_;
        std::vector<arb_value_type*> parameters_;
        std::vector<arb_value_type*> state_vars_;
        std::vector<arb_ion_state>   ion_states_;
        memory::device_vector<arb_value_type*> parameters_d_;
        memory::device_vector<arb_value_type*> state_vars_d_;
        memory::device_vector<arb_ion_state>   ion_states_d_;
        random_numbers random_numbers_;
        deliverable_event_stream deliverable_events_;
    };
>>>>>>> 2ec4db34

    task_system_handle thread_pool;

    using cable_solver = arb::gpu::matrix_state_fine<arb_value_type, arb_index_type>;
    cable_solver solver;

    static constexpr std::size_t alignment = std::max(array::alignment(), iarray::alignment());

    arb_size_type n_intdom = 0;   // Number of distinct integration domains.
    arb_size_type n_detector = 0; // Max number of detectors on all cells.
    arb_size_type n_cv = 0;       // Total number of CVs.

    iarray cv_to_cell;       // Maps CV index to cell index.
    arb_value_type time;     // integration start time [ms].
    arb_value_type time_to;  // integration end time [ms]
    arb_value_type dt;       // dt [ms].
    array voltage;           // Maps CV index to membrane voltage [mV].
    array current_density;   // Maps CV index to current density [A/m²].
    array conductivity;      // Maps CV index to membrane conductivity [kS/m²].

    array init_voltage;      // Maps CV index to initial membrane voltage [mV].
    array temperature_degC;  // Maps CV to local temperature (read only) [°C].
    array diam_um;           // Maps CV to local diameter (read only) [µm].

    array time_since_spike;   // Stores time since last spike on any detector, organized by cell.
    iarray src_to_spike;      // Maps spike source index to spike index

    arb_seed_type cbprng_seed; // random number generator seed

    sample_event_stream sample_events;
    array sample_time;
    array sample_value;
    threshold_watcher watcher;

    // Host-side views/copies and local state.
    memory::host_vector<arb_value_type> sample_time_host;
    memory::host_vector<arb_value_type> sample_value_host;

    istim_state stim_data;
    std::unordered_map<std::string, ion_state> ion_data;
    std::unordered_map<unsigned, mech_storage> storage;

    shared_state() = default;

    shared_state(task_system_handle tp,
                 arb_size_type n_cell,
                 arb_size_type n_cv,
                 const std::vector<arb_index_type>& cv_to_cell_vec,
                 const std::vector<arb_value_type>& init_membrane_potential,
                 const std::vector<arb_value_type>& temperature_K,
                 const std::vector<arb_value_type>& diam,
                 const std::vector<arb_index_type>& src_to_spike,
                 const fvm_detector_info& detector,
                 unsigned, // align parameter ignored
                 arb_seed_type cbprng_seed_ = 0u);

    // Setup a mechanism and tie its backing store to this object
    void instantiate(mechanism&,
                     unsigned,
                     const mechanism_overrides&,
                     const mechanism_layout&,
                     const std::vector<std::pair<std::string, std::vector<arb_value_type>>>&);

    void update_prng_state(mechanism&);

    void zero_currents();

    // Return minimum and maximum voltage value [mV] across cells.
    // (Used for solution bounds checking.)
    std::pair<arb_value_type, arb_value_type> voltage_bounds() const;

    // Take samples according to marked events in a sample_event_stream.
    void take_samples();

    // Reset internal state
    void reset();

    void update_sample_views() {
        sample_time_host  = memory::on_host(sample_time);
        sample_value_host = memory::on_host(sample_value);
    }
};

// For debugging only
ARB_ARBOR_API std::ostream& operator<<(std::ostream& o, shared_state& s);

} // namespace gpu
} // namespace arb<|MERGE_RESOLUTION|>--- conflicted
+++ resolved
@@ -144,22 +144,6 @@
 };
 
 struct ARB_ARBOR_API shared_state: shared_state_base<shared_state, array, ion_state> {
-<<<<<<< HEAD
-    // ARB_SERDES_ENABLE(shared_state,
-                      // cbprng_seed,
-                      // ion_data,
-                      // storage,
-                      // voltage,
-                      // current_density,
-                      // conductivity,
-                      // diam_um,
-                      // time_since_spike,
-                      // time, time_to,
-                      // dt_intdom,
-                      // dt_cv,
-                      // temperature_degC,
-                      // deliverable_events);
-
     // A bit more light-weight
     ARB_SERDES_ENABLE(shared_state,
                       cbprng_seed,
@@ -172,7 +156,7 @@
                       dt_intdom,
                       dt_cv,
                       deliverable_events);
-=======
+
     struct mech_storage {
         mech_storage() = default;
         mech_storage(task_system_handle tp) : deliverable_events_(tp) {}
@@ -189,7 +173,6 @@
         random_numbers random_numbers_;
         deliverable_event_stream deliverable_events_;
     };
->>>>>>> 2ec4db34
 
     task_system_handle thread_pool;
 
