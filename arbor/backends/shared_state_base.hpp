#pragma once

#include <arbor/mechanism_abi.h>
#include <arbor/common_types.hpp>

#include "timestep_range.hpp"

#include "backends/event.hpp"
#include "backends/common_types.hpp"
#include "fvm_layout.hpp"

#include "event_lane.hpp"
#include "timestep_range.hpp"

namespace arb {

// Common functionality for CPU/GPU shared state.
template <typename D, typename array, typename ion_state>
struct shared_state_base {

    void update_time_to(const timestep_range::timestep& ts) {
        auto d = static_cast<D*>(this);
        d->time_to = ts.t_end();
        d->dt = ts.dt();
    }

    void next_time_step() {
        auto d = static_cast<D*>(this);
        d->time = d->time_to;
    }

    void begin_epoch(const event_lane_subrange& lanes,
                     const std::vector<std::vector<sample_event>>& samples,
<<<<<<< HEAD
                     const timestep_range&) {
=======
                     const timestep_range& dts,
                     const std::vector<target_handle>& handles,
                     const std::vector<size_t>& divs) {
>>>>>>> 047550df
        auto d = static_cast<D*>(this);
        // events
        d->init_events(lanes, handles, divs, dts);
        // samples
        auto n_samples = util::sum_by(samples, [] (const auto& s) {return s.size();});
        if (d->sample_time.size() < n_samples) {
            d->sample_time = array(n_samples);
            d->sample_value = array(n_samples);
        }
        d->sample_events.init(samples);
        // thresholds
        d->watcher.clear_crossings();
    }

    void configure_solver(const fvm_cv_discretization& disc) {
        auto d = static_cast<D*>(this);
        d->solver = {disc.geometry.cv_parent, disc.geometry.cell_cv_divs, disc.cv_capacitance, disc.face_conductance, disc.cv_area};
    }

    void add_ion(const std::string& ion_name,
                 const fvm_ion_config& ion_info,
                 typename ion_state::solver_ptr ptr=nullptr) {
        auto d = static_cast<D*>(this);
        d->ion_data.emplace(std::piecewise_construct,
                            std::forward_as_tuple(ion_name),
                            std::forward_as_tuple(ion_info, d->alignment, std::move(ptr)));
    }

    void add_ions(const fvm_cv_discretization& disc,
                  const std::unordered_map<std::string, fvm_ion_config>& ions) {
        auto d = static_cast<D*>(this);
        for (const auto& [ion, data]: ions) {
            std::unique_ptr<typename ion_state::solver_type> solver = nullptr;
            if (data.is_diffusive) solver = std::make_unique<typename ion_state::solver_type>(disc.geometry.cv_parent,
                                                                                              disc.geometry.cell_cv_divs,
                                                                                              data.face_diffusivity,
                                                                                              disc.cv_area);
            d->add_ion(ion, data, std::move(solver));
        }
    }

    arb_value_type* mechanism_state_data(const mechanism& m,
                                         const std::string& key) {
        auto d = static_cast<D*>(this);
        const auto& store = d->storage.at(m.mechanism_id());

        for (arb_size_type i = 0; i<m.mech_.n_state_vars; ++i) {
            if (key==m.mech_.state_vars[i].name) {
                return store.state_vars_[i];
            }
        }
        return nullptr;
    }

    void mark_events() {
        auto d = static_cast<D*>(this);
        auto& streams = d->streams;
        for (auto& stream: streams) stream.second.mark();
    }

    void deliver_events(mechanism& m) {
        auto d = static_cast<D*>(this);
        auto& streams = d->streams;
        if (auto it = streams.find(m.mechanism_id()); it != streams.end()) {
            if (auto& deliverable_events = it->second; !deliverable_events.empty()) {
                auto state = deliverable_events.marked_events();
                m.deliver_events(state);
            }
        }
    }

    void reset_thresholds() {
        auto d = static_cast<D*>(this);
        d->watcher.reset(d->voltage);
    }

    void test_thresholds() {
        auto d = static_cast<D*>(this);
        d->watcher.test(d->time_since_spike, d->time, d->time_to);
    }

    void configure_stimulus(const fvm_stimulus_config& stims) {
        if (!stims.cv.empty()) {
            auto d = static_cast<D*>(this);
            d->stim_data = {stims, d->alignment};
        }
    }

    void add_stimulus_current() {
        auto d = static_cast<D*>(this);
        d->stim_data.add_current(d->time, d->current_density);
    }

    void ions_init_concentration() {
        auto d = static_cast<D*>(this);
        for (auto& i: d->ion_data) {
            i.second.init_concentration();
        }
    }

    void integrate_cable_state() {
        auto d = static_cast<D*>(this);
        d->solver.solve(d->voltage, d->dt, d->current_density, d->conductivity);
        for (auto& [ion, data]: d->ion_data) {
            if (data.solver) {
                data.solver->solve(data.Xd_,
                                   d->dt,
                                   d->voltage,
                                   data.iX_,
                                   data.gX_,
                                   data.charge[0]);
            }
        }
    }

    fvm_integration_result get_integration_result() {
        auto d = static_cast<D*>(this);
        const auto& crossings = d->watcher.crossings();
        d->update_sample_views();

        return { util::range_pointer_view(crossings),
                 util::range_pointer_view(d->sample_time_host),
                 util::range_pointer_view(d->sample_value_host) };
    }
};

} // namespace arb<|MERGE_RESOLUTION|>--- conflicted
+++ resolved
@@ -31,13 +31,9 @@
 
     void begin_epoch(const event_lane_subrange& lanes,
                      const std::vector<std::vector<sample_event>>& samples,
-<<<<<<< HEAD
-                     const timestep_range&) {
-=======
                      const timestep_range& dts,
                      const std::vector<target_handle>& handles,
                      const std::vector<size_t>& divs) {
->>>>>>> 047550df
         auto d = static_cast<D*>(this);
         // events
         d->init_events(lanes, handles, divs, dts);
