--- conflicted
+++ resolved
@@ -23,30 +23,6 @@
         d->dt = ts.dt();
     }
 
-<<<<<<< HEAD
-    void begin_epoch(const std::vector<deliverable_event>& deliverables,
-                     const std::vector<sample_event>& samples) {
-        auto d = static_cast<D*>(this);
-        // events
-        if (!deliverables.empty()) {
-            PE(advance:integrate:setup:deliverable_events);
-            d->deliverable_events.init(deliverables);
-            PL();
-        }
-        // samples
-        if (!samples.empty()) {
-            PE(advance:integrate:setup:samples_alloc);
-            auto n_samples = samples.size();
-            if (d->sample_time.size() < n_samples) {
-                d->sample_time = array(n_samples);
-                d->sample_value = array(n_samples);
-            }
-            PL();
-            PE(advance:integrate:setup:sample_init);
-            d->sample_events.init(std::move(samples));
-            PL();
-        }
-=======
     void next_time_step() {
         auto d = static_cast<D*>(this);
         d->time = d->time_to;
@@ -55,6 +31,7 @@
     void begin_epoch(const std::vector<std::vector<std::vector<deliverable_event>>>& staged_events_per_mech_id,
                      const std::vector<std::vector<sample_event>>& samples,
                      const timestep_range& dts) {
+
         auto d = static_cast<D*>(this);
         // events
         auto& storage = d->storage;
@@ -69,9 +46,9 @@
         if (d->sample_time.size() < n_samples) {
             d->sample_time = array(n_samples);
             d->sample_value = array(n_samples);
+
         }
         d->sample_events.init(samples);
->>>>>>> 2ec4db34
         // thresholds
         PE(advance:integrate:setup:watcher);
         d->watcher.clear_crossings();
