#include <algorithm>
#include <cfloat>
#include <cmath>
#include <iostream>
#include <string>
#include <unordered_map>
#include <utility>
#include <vector>

#include <arbor/assert.hpp>
#include <arbor/common_types.hpp>
#include <arbor/constants.hpp>
#include <arbor/fvm_types.hpp>
#include <arbor/math.hpp>
#include <arbor/mechanism.hpp>
#include <arbor/simd/simd.hpp>

#include "backends/event.hpp"
#include "backends/rand_impl.hpp"
#include "io/sepval.hpp"
#include "util/index_into.hpp"
#include "util/padded_alloc.hpp"
#include "util/rangeutil.hpp"
#include "util/maputil.hpp"
#include "util/range.hpp"
#include "util/strprintf.hpp"

#include "multicore_common.hpp"
#include "shared_state.hpp"

namespace arb {
namespace multicore {

using util::make_span;
using util::ptr_by_key;
using util::value_by_key;

constexpr unsigned vector_length = (unsigned) simd::simd_abi::native_width<arb_value_type>::value;
using simd_value_type = simd::simd<arb_value_type, vector_length, simd::simd_abi::default_abi>;
using simd_index_type = simd::simd<arb_index_type, vector_length, simd::simd_abi::default_abi>;
const int simd_width  = simd::width<simd_value_type>();

// Pick alignment compatible with native SIMD width for explicitly
// vectorized operations below.
//
// TODO: Is SIMD use here a win? Test and compare; may be better to leave
// these up to the compiler to optimize/auto-vectorize.

inline unsigned min_alignment(unsigned align) {
    unsigned simd_align = sizeof(arb_value_type)*simd_width;
    return math::next_pow2(std::max(align, simd_align));
}

using pad = util::padded_allocator<>;

ion_state::ion_state(const fvm_ion_config& ion_data,
                     unsigned align,
                     solver_ptr ptr):
    alignment(min_alignment(align)),
    write_eX_(ion_data.revpot_written),
    write_Xo_(ion_data.econc_written),
    write_Xi_(ion_data.iconc_written),
    node_index_(ion_data.cv.begin(), ion_data.cv.end(), pad(alignment)),
    iX_(ion_data.cv.size(), NAN, pad(alignment)),
    eX_(ion_data.init_revpot.begin(), ion_data.init_revpot.end(), pad(alignment)),
    Xi_(ion_data.init_iconc.begin(), ion_data.init_iconc.end(), pad(alignment)),
    Xd_(ion_data.reset_iconc.begin(), ion_data.reset_iconc.end(), pad(alignment)),
    Xo_(ion_data.init_econc.begin(), ion_data.init_econc.end(), pad(alignment)),
    gX_(ion_data.cv.size(), NAN, pad(alignment)),
    init_Xi_(ion_data.init_iconc.begin(), ion_data.init_iconc.end(), pad(alignment)),
    init_Xo_(ion_data.init_econc.begin(), ion_data.init_econc.end(), pad(alignment)),
    reset_Xi_(ion_data.reset_iconc.begin(), ion_data.reset_iconc.end(), pad(alignment)),
    reset_Xo_(ion_data.reset_econc.begin(), ion_data.reset_econc.end(), pad(alignment)),
    init_eX_(ion_data.init_revpot.begin(), ion_data.init_revpot.end(), pad(alignment)),
    charge(1u, ion_data.charge, pad(alignment)),
    solver(std::move(ptr)) {
    arb_assert(node_index_.size()==init_Xi_.size());
    arb_assert(node_index_.size()==init_Xo_.size());
    arb_assert(node_index_.size()==eX_.size());
    arb_assert(node_index_.size()==init_eX_.size());
}

void ion_state::init_concentration() {
    // NB. not resetting Xd here, it's controlled via the solver.
    if (write_Xi_) std::copy(init_Xi_.begin(), init_Xi_.end(), Xi_.begin());
    if (write_Xo_) std::copy(init_Xo_.begin(), init_Xo_.end(), Xo_.begin());
}

void ion_state::zero_current() {
    util::zero(gX_);
    util::zero(iX_);
}

void ion_state::reset() {
    zero_current();
    std::copy(reset_Xi_.begin(), reset_Xi_.end(), Xd_.begin());
    if (write_Xi_) std::copy(reset_Xi_.begin(), reset_Xi_.end(), Xi_.begin());
    if (write_Xo_) std::copy(reset_Xo_.begin(), reset_Xo_.end(), Xo_.begin());
    if (write_eX_) std::copy(init_eX_.begin(), init_eX_.end(), eX_.begin());
}

// istim_state methods:

istim_state::istim_state(const fvm_stimulus_config& stim, unsigned align):
    alignment(min_alignment(align)),
    accu_to_cv_(stim.cv_unique.begin(), stim.cv_unique.end(), pad(alignment)),
    frequency_(stim.frequency.begin(), stim.frequency.end(), pad(alignment)),
    phase_(stim.phase.begin(), stim.phase.end(), pad(alignment))
{
    using util::assign;

    // Translate instance-to-CV index from stim to istim_state index vectors.
    assign(accu_index_, util::index_into(stim.cv, accu_to_cv_));
    accu_stim_.resize(accu_to_cv_.size());

    std::size_t n = accu_index_.size();
    std::vector<arb_value_type> envl_a, envl_t;
    std::vector<arb_index_type> edivs;

    arb_assert(n==frequency_.size());
    arb_assert(n==stim.envelope_time.size());
    arb_assert(n==stim.envelope_amplitude.size());

    edivs.reserve(n+1);
    edivs.push_back(0);

    for (auto i: util::make_span(n)) {
        arb_assert(stim.envelope_time[i].size()==stim.envelope_amplitude[i].size());
        arb_assert(util::is_sorted(stim.envelope_time[i]));

        util::append(envl_a, stim.envelope_amplitude[i]);
        util::append(envl_t, stim.envelope_time[i]);
        edivs.push_back(arb_index_type(envl_t.size()));
    }

    assign(envl_amplitudes_, envl_a);
    assign(envl_times_, envl_t);
    assign(envl_divs_, edivs);
    envl_index_.assign(edivs.data(), edivs.data()+n);
}

void istim_state::zero_current() {
    util::zero(accu_stim_);
}

void istim_state::reset() {
    zero_current();

    std::size_t n = envl_index_.size();
    std::copy(envl_divs_.data(), envl_divs_.data()+n, envl_index_.begin());
}

void istim_state::add_current(const arb_value_type time, array& current_density) {
    constexpr double two_pi = 2*math::pi<double>;

    // Consider vectorizing...
    for (auto i: util::count_along(accu_index_)) {
        // Advance index into envelope until either
        // - the next envelope time is greater than simulation time, or
        // - it is the last valid index for the envelope.

        arb_index_type ei_left = envl_divs_[i];
        arb_index_type ei_right = envl_divs_[i+1];

        arb_index_type ai = accu_index_[i];
        arb_index_type cv = accu_to_cv_[ai];

        if (ei_left==ei_right || time<envl_times_[ei_left]) continue;

        arb_index_type& ei = envl_index_[i];
        while (ei+1<ei_right && envl_times_[ei+1]<=time) ++ei;

        double J = envl_amplitudes_[ei]; // current density (A/m²)
        if (ei+1<ei_right) {
            // linearly interpolate:
            arb_assert(envl_times_[ei]<=time && envl_times_[ei+1]>time);
            double J1 = envl_amplitudes_[ei+1];
            double u = (time-envl_times_[ei])/(envl_times_[ei+1]-envl_times_[ei]);
            J = math::lerp(J, J1, u);
        }

        if (0 != frequency_[i]) {
            J *= std::sin(two_pi*frequency_[i]*time + phase_[i]);
        }

        accu_stim_[ai] += J;
        current_density[cv] -= J;
    }
}

// shared_state methods:

shared_state::shared_state(task_system_handle,    // ignored in mc backend
                           arb_size_type n_cell,
                           arb_size_type n_cv_,
                           const std::vector<arb_index_type>& cv_to_cell_vec,
                           const std::vector<arb_value_type>& init_membrane_potential,
                           const std::vector<arb_value_type>& temperature_K,
                           const std::vector<arb_value_type>& diam,
                           const std::vector<arb_value_type>& area,
                           const std::vector<arb_index_type>& src_to_spike_,
                           const fvm_detector_info& detector_info,
                           unsigned align,
                           arb_seed_type cbprng_seed_):
    alignment(min_alignment(align)),
    alloc(alignment),
    n_detector(detector_info.count),
    n_cv(n_cv_),
    cv_to_cell(math::round_up(cv_to_cell_vec.size(), alignment), pad(alignment)),
    voltage(n_cv_, pad(alignment)),
    current_density(n_cv_, pad(alignment)),
    conductivity(n_cv_, pad(alignment)),
    init_voltage(init_membrane_potential.begin(), init_membrane_potential.end(), pad(alignment)),
    temperature_degC(n_cv_, pad(alignment)),
    diam_um(diam.begin(), diam.end(), pad(alignment)),
<<<<<<< HEAD
    time_since_spike(n_cell*static_cast<std::size_t>(n_detector), pad(alignment)),
=======
    area_um2(area.begin(), area.end(), pad(alignment)),
    time_since_spike(n_cell*n_detector, pad(alignment)),
>>>>>>> b6ecfef1
    src_to_spike(src_to_spike_.begin(), src_to_spike_.end(), pad(alignment)),
    cbprng_seed(cbprng_seed_),
    watcher{n_cv_, src_to_spike.data(), detector_info}
{
    if (cv_to_cell_vec.size()) {
        std::copy(cv_to_cell_vec.begin(), cv_to_cell_vec.end(), cv_to_cell.begin());
        std::fill(cv_to_cell.begin() + n_cv, cv_to_cell.end(), cv_to_cell_vec.back());
    }

    util::fill(time_since_spike, -1.0);
    std::transform(temperature_K.begin(), temperature_K.end(),
                   temperature_degC.begin(),
                   [](auto T) { return T - 273.15; });
    reset_thresholds();
}

void shared_state::reset() {
    std::copy(init_voltage.begin(), init_voltage.end(), voltage.begin());
    util::zero(current_density);
    util::zero(conductivity);
    time = 0;
    util::fill(time_since_spike, -1.0);

    for (auto& i: ion_data) {
        i.second.reset();
    }

    stim_data.reset();
}

void shared_state::zero_currents() {
    util::zero(current_density);
    util::zero(conductivity);
    for (auto& [i_, d]: ion_data) d.zero_current();
    stim_data.zero_current();
}

std::pair<arb_value_type, arb_value_type> shared_state::voltage_bounds() const {
    return util::minmax_value(voltage);
}

void shared_state::take_samples() {
    sample_events.mark();
    const auto& [begin, end] = sample_events.marked_events();
    if (begin == end) return;
    if (begin == nullptr || end == nullptr) throw arbor_internal_error{"Invalid sample stream state."};
    // Null handles are explicitly permitted, and always give a sample of zero.
    for (auto p = begin; p < end; ++p) {
        auto off = p->offset;
        sample_time[off] = time;
        sample_value[off] = p->handle ? *p->handle : 0;
    }
}

// (Debug interface only.)
ARB_ARBOR_API std::ostream& operator<<(std::ostream& out, const shared_state& s) {
    using io::csv;

    out << "n_cv         " << s.n_cv << "\n"
        << "time         " << s.time << "\n"
        << "time_to      " << s.time_to << "\n"
        << "dt           " << s.dt << "\n"
        << "voltage      " << csv(s.voltage) << "\n"
        << "init_voltage " << csv(s.init_voltage) << "\n"
        << "temperature  " << csv(s.temperature_degC) << "\n"
        << "diameter     " << csv(s.diam_um) << "\n"
        << "area         " << csv(s.area_um2) << "\n"
        << "current      " << csv(s.current_density) << "\n"
        << "conductivity " << csv(s.conductivity) << "\n";
    for (const auto& [kn, i]: s.ion_data) {
        out << kn << "/current_density        " << csv(i.iX_) << "\n"
            << kn << "/reversal_potential     " << csv(i.eX_) << "\n"
            << kn << "/internal_concentration " << csv(i.Xi_) << "\n"
            << kn << "/external_concentration " << csv(i.Xo_) << "\n"
            << kn << "/intconc_initial        " << csv(i.init_Xi_) << "\n"
            << kn << "/extconc_initial        " << csv(i.init_Xo_) << "\n"
            << kn << "/revpot_initial         " << csv(i.init_eX_) << "\n"
            << kn << "/node_index             " << csv(i.node_index_) << "\n";
    }

    return out;
}

namespace {
template <typename T>
struct chunk_writer {
    T* end;
    const std::size_t stride;

    chunk_writer(T* data, std::size_t stride):
        end(data), stride(stride) {}

    template <typename Seq>
    T* append(const Seq& seq, T pad) {
        auto p = end;
        copy_extend(seq, util::make_range(p, end+=stride), pad);
        return p;
    }

    T* fill(T value) {
        auto p = end;
        std::fill(p, end+=stride, value);
        return p;
    }
};

template <typename V>
std::size_t extend_width(const arb::mechanism& mech, std::size_t width) {
    // Width has to accommodate mechanism alignment and SIMD width.
    std::size_t m = std::lcm(mech.data_alignment(), mech.iface_.partition_width*sizeof(V))/sizeof(V);
    return math::round_up(width, m);
}
} // anonymous namespace

void shared_state::update_prng_state(mechanism& m) {
    if (!m.mech_.n_random_variables) return;
    const auto mech_id = m.mechanism_id();
    auto& store = storage[mech_id];
    const auto counter = store.random_number_update_counter_++;
    const auto cache_idx = cbprng::cache_index(counter);

    m.ppack_.random_numbers = store.random_numbers_[cache_idx].data();

    if (cache_idx == 0) {
        // Generate random numbers every cbprng::cache_size() iterations:
        // For each random variable we will generate cbprng::cache_size() values per site
        // and there are width sites.
        // The RNG will be seeded by a global seed, the mechanism id, the variable index, the
        // current site's global cell, the site index within its cell and a counter representing
        // time.
        const auto num_rv = store.random_numbers_[cache_idx].size();
        const auto width_padded = store.value_width_padded;
        const auto width = m.ppack_.width;
        arb_value_type* dst = store.random_numbers_[0][0];
        generate_random_numbers(dst, width, width_padded, num_rv, cbprng_seed, mech_id, counter,
            store.gid_.data(), store.idx_.data());
    }
}

// The derived class (typically generated code from modcc) holds pointers that need
// to be set to point inside the shared state, or into the allocated parameter/variable
// data block.
//
// In ths SIMD case, there may be a 'tail' of values that correspond to a partial
// SIMD value when the width is not a multiple of the SIMD data width. In this
// implementation we do not use SIMD masking to avoid tail values, but instead
// extend the vectors to a multiple of the SIMD width: sites/CVs corresponding to
// these past-the-end values are given a weight of zero, and any corresponding
// indices into shared state point to the last valid slot.
// The tail comprises those elements between width_ and width_padded_:
//
// * For entries in the padded tail of weight_, set weight to zero.
// * For indices in the padded tail of node_index_, set index to last valid CV index.
// * For indices in the padded tail of ion index maps, set index to last valid ion index.

void shared_state::instantiate(arb::mechanism& m,
                               unsigned id,
                               const mechanism_overrides& overrides,
                               const mechanism_layout& pos_data,
                               const std::vector<std::pair<std::string, std::vector<arb_value_type>>>& params) {
    // Mechanism indices and data require:
    // * an alignment that is a multiple of the mechansim data_alignment();
    // * a size which is a multiple of partition_width() for SIMD access.
    //
    // We used the padded_allocator to allocate arrays with the correct alignment, and allocate
    // sizes that are multiples of a width padded to account for SIMD access and per-vector alignment.

    util::padded_allocator<> pad(m.data_alignment());

    if (storage.find(id) != storage.end()) {
        throw arbor_internal_error("Duplicate mechanism id in MC shared state.");
    }
    auto& store = storage[id];
    auto width = pos_data.cv.size();
    // Assign non-owning views onto shared state:
    m.ppack_ = {0};
    m.ppack_.width            = width;
    m.ppack_.mechanism_id     = id;
    m.ppack_.vec_ci           = cv_to_cell.data();
    m.ppack_.dt               = dt;
    m.ppack_.vec_v            = voltage.data();
    m.ppack_.vec_i            = current_density.data();
    m.ppack_.vec_g            = conductivity.data();
    m.ppack_.temperature_degC = temperature_degC.data();
    m.ppack_.diam_um          = diam_um.data();
    m.ppack_.area_um2         = area_um2.data();
    m.ppack_.time_since_spike = time_since_spike.data();
    m.ppack_.n_detectors      = static_cast<arb_index_type>(n_detector);
    m.ppack_.events           = {};

    bool mult_in_place = !pos_data.multiplicity.empty();
    bool peer_indices = !pos_data.peer_cv.empty();

    // store indices for random number generation
    store.gid_ = pos_data.gid;
    store.idx_ = pos_data.idx;

    // Allocate view pointers (except globals!)
    store.state_vars_.resize(m.mech_.n_state_vars); m.ppack_.state_vars = store.state_vars_.data();
    store.parameters_.resize(m.mech_.n_parameters); m.ppack_.parameters = store.parameters_.data();
    store.ion_states_.resize(m.mech_.n_ions);       m.ppack_.ion_states = store.ion_states_.data();

    // Set ion views
    for (auto idx: make_span(m.mech_.n_ions)) {
        auto ion = m.mech_.ions[idx].name;
        auto ion_binding = value_by_key(overrides.ion_rebind, ion).value_or(ion);
        auto* oion = ptr_by_key(ion_data, ion_binding);
        if (!oion) throw arbor_internal_error(util::pprintf("multicore/mechanism: mechanism holds ion '{}' with no corresponding shared state", ion));

        auto& ion_state = m.ppack_.ion_states[idx];
        ion_state = {nullptr};
        ion_state.current_density         = oion->iX_.data();
        ion_state.reversal_potential      = oion->eX_.data();
        ion_state.internal_concentration  = oion->Xi_.data();
        ion_state.external_concentration  = oion->Xo_.data();
        ion_state.diffusive_concentration = oion->Xd_.data();
        ion_state.ionic_charge            = oion->charge.data();
        ion_state.conductivity            = oion->gX_.data();
    }

    // Initialize state and parameter vectors with default values.
    {
        // Allocate view pointers for random nubers
        std::size_t num_random_numbers_per_cv = m.mech_.n_random_variables;
        std::size_t random_number_storage = num_random_numbers_per_cv*cbprng::cache_size();
        for (auto& v : store.random_numbers_) v.resize(num_random_numbers_per_cv);
        m.ppack_.random_numbers = store.random_numbers_[0].data();

        // Allocate bulk storage
        std::size_t value_width_padded = extend_width<arb_value_type>(m, pos_data.cv.size());
        store.value_width_padded = value_width_padded;
        std::size_t count = (m.mech_.n_state_vars + m.mech_.n_parameters + 1 +
            random_number_storage)*value_width_padded + m.mech_.n_globals;
        store.data_ = array(count, NAN, pad);
        chunk_writer writer(store.data_.data(), value_width_padded);

        // First sub-array of data_ is used for weight_
        m.ppack_.weight = writer.append(pos_data.weight, 0);
        // Set parameters: either default, or explicit override
        for (auto idx: make_span(m.mech_.n_parameters)) {
            const auto& param = m.mech_.parameters[idx];
            const auto& it = std::find_if(params.begin(), params.end(),
                                          [&](const auto& k) { return k.first == param.name; });
            if (it != params.end()) {
                if (it->second.size() != width) throw arbor_internal_error("mechanism field size mismatch");
                m.ppack_.parameters[idx] = writer.append(it->second, param.default_value);
            }
            else {
                m.ppack_.parameters[idx] = writer.fill(param.default_value);
            }
        }
        // Set initial state values
        for (auto idx: make_span(m.mech_.n_state_vars)) {
            m.ppack_.state_vars[idx] = writer.fill(m.mech_.state_vars[idx].default_value);
        }
        // Set random numbers
        for (auto idx_v: make_span(num_random_numbers_per_cv))
            for (auto idx_c: make_span(cbprng::cache_size()))
                store.random_numbers_[idx_c][idx_v] = writer.fill(0);

        // Assign global scalar parameters
        m.ppack_.globals = writer.end;
        for (auto idx: make_span(m.mech_.n_globals)) {
            m.ppack_.globals[idx] = m.mech_.globals[idx].default_value;
        }
        for (auto& [k, v]: overrides.globals) {
            auto found = false;
            for (auto idx: make_span(m.mech_.n_globals)) {
                if (m.mech_.globals[idx].name == k) {
                    m.ppack_.globals[idx] = v;
                    found = true;
                    break;
                }
            }
            if (!found) throw arbor_internal_error(util::pprintf("multicore/mechanism: no such mechanism global '{}'", k));
        }
        store.globals_ = std::vector<arb_value_type>(m.ppack_.globals, m.ppack_.globals + m.mech_.n_globals);
    }

    // Make index bulk storage
    {
        // Allocate bulk storage
        std::size_t index_width_padded = extend_width<arb_index_type>(m, pos_data.cv.size());
        std::size_t count = mult_in_place + peer_indices + m.mech_.n_ions + 1;
        store.indices_ = iarray(count*index_width_padded, 0, pad);
        chunk_writer writer(store.indices_.data(), index_width_padded);
        // Setup node indices
        //   We usually insert cv.size() == width elements into node index (length: width_padded >= width)
        //   and pad by the last element of cv. If width == 0 we must choose a different pad, that will not
        //   really be used, as width == width_padded == 0. Nevertheless, we need to pass it.
        auto pad_val = pos_data.cv.empty() ? 0 : pos_data.cv.back();
        m.ppack_.node_index = writer.append(pos_data.cv, pad_val);
        auto node_index = util::range_n(m.ppack_.node_index, index_width_padded);
        // Make SIMD index constraints and set the view
        store.constraints_ = make_constraint_partition(node_index, m.ppack_.width, m.iface_.partition_width);
        m.ppack_.index_constraints.contiguous    = store.constraints_.contiguous.data();
        m.ppack_.index_constraints.constant      = store.constraints_.constant.data();
        m.ppack_.index_constraints.independent   = store.constraints_.independent.data();
        m.ppack_.index_constraints.none          = store.constraints_.none.data();
        m.ppack_.index_constraints.n_contiguous  = store.constraints_.contiguous.size();
        m.ppack_.index_constraints.n_constant    = store.constraints_.constant.size();
        m.ppack_.index_constraints.n_independent = store.constraints_.independent.size();
        m.ppack_.index_constraints.n_none        = store.constraints_.none.size();
        // Create ion indices
        for (auto idx: make_span(m.mech_.n_ions)) {
            auto  ion = m.mech_.ions[idx].name;
            // Index into shared_state respecting ion rebindings
            auto ion_binding = value_by_key(overrides.ion_rebind, ion).value_or(ion);
            ion_state* oion = ptr_by_key(ion_data, ion_binding);
            if (!oion) throw arbor_internal_error(util::pprintf("multicore/mechanism: mechanism holds ion '{}' with no corresponding shared state ", ion));
            // Obtain index and move data
            auto indices = util::index_into(node_index, oion->node_index_);
            m.ppack_.ion_states[idx].index = writer.append(indices, util::back(indices));
            // Check SIMD constraints
            arb_assert(compatible_index_constraints(node_index, util::range_n(m.ppack_.ion_states[idx].index, index_width_padded), m.iface_.partition_width));
        }
        if (mult_in_place) m.ppack_.multiplicity = writer.append(pos_data.multiplicity, 0);
        // `peer_index` holds the peer CV of each CV in node_index.
        // Peer CVs are only filled for gap junction mechanisms. They are used
        // to index the voltage at the other side of a gap-junction connection.
        if (peer_indices) m.ppack_.peer_index = writer.append(pos_data.peer_cv, pos_data.peer_cv.back());
    }
}

} // namespace multicore
} // namespace arb<|MERGE_RESOLUTION|>--- conflicted
+++ resolved
@@ -213,12 +213,8 @@
     init_voltage(init_membrane_potential.begin(), init_membrane_potential.end(), pad(alignment)),
     temperature_degC(n_cv_, pad(alignment)),
     diam_um(diam.begin(), diam.end(), pad(alignment)),
-<<<<<<< HEAD
     time_since_spike(n_cell*static_cast<std::size_t>(n_detector), pad(alignment)),
-=======
-    area_um2(area.begin(), area.end(), pad(alignment)),
     time_since_spike(n_cell*n_detector, pad(alignment)),
->>>>>>> b6ecfef1
     src_to_spike(src_to_spike_.begin(), src_to_spike_.end(), pad(alignment)),
     cbprng_seed(cbprng_seed_),
     watcher{n_cv_, src_to_spike.data(), detector_info}
