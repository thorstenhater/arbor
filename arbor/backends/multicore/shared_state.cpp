--- conflicted
+++ resolved
@@ -238,16 +238,9 @@
 
 void shared_state::reset() {
     std::copy(init_voltage.begin(), init_voltage.end(), voltage.begin());
-<<<<<<< HEAD
     util::zero(current_density);
     util::zero(conductivity);
-    util::zero(time);
-    util::zero(time_to);
-=======
-    util::fill(current_density, 0);
-    util::fill(conductivity, 0);
     time = 0;
->>>>>>> 2ec4db34
     util::fill(time_since_spike, -1.0);
 
     for (auto& i: ion_data) {
