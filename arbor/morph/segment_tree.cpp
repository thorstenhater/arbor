--- conflicted
+++ resolved
@@ -19,22 +19,14 @@
 
 using node_p = std::function<bool(const node_t&)>;
 
-<<<<<<< HEAD
-node_p yes = [](const node_t&) { return true; };
-=======
 node_p yes = [](node_t) { return true; };
->>>>>>> e01f799c
 
 // invert parent <*> child relation, returns a map of parent_id -> [children_id]
 // For predictable ordering we sort the vectors.
 std::map<msize_t, std::vector<msize_t>> tree_to_children(const segment_tree& tree) {
     const auto& parents = tree.parents();
     std::map<msize_t, std::vector<msize_t>> result;
-<<<<<<< HEAD
-    for (auto ix = 0; ix < tree.size(); ++ix) result[parents[ix]].push_back(ix);
-=======
     for (msize_t ix = 0; ix < tree.size(); ++ix) result[parents[ix]].push_back(ix);
->>>>>>> e01f799c
     for (auto& [k, v]: result) std::sort(v.begin(), v.end());
     return result;
 }
@@ -48,11 +40,7 @@
 // - init: initial tree to append to
 // Note: this is basically a recursive function w/ an explicit stack.
 segment_tree copy_if(const segment_tree& tree,
-<<<<<<< HEAD
-                     const node_t& start,
-=======
                      node_t start,
->>>>>>> e01f799c
                      node_p predicate,
                      const segment_tree& init={}) {
     auto children_of = tree_to_children(tree);
@@ -117,11 +105,7 @@
         auto bs = fetch_children(b_cursor, b.segments(), b_children_of);
         todo.pop_back();
         if (as.size() != bs.size()) return false;
-<<<<<<< HEAD
-        for (auto ix = 0; ix < as.size(); ++ix) {
-=======
         for (msize_t ix = 0; ix < as.size(); ++ix) {
->>>>>>> e01f799c
             if ((as[ix].prox != bs[ix].prox) ||
                 (as[ix].dist != bs[ix].dist) ||
                 (as[ix].tag != bs[ix].tag)) return false;
