--- conflicted
+++ resolved
@@ -134,28 +134,6 @@
     return std::make_pair(backend_kind::multicore, hint.cpu_group_size);
 }
 
-<<<<<<< HEAD
-
-    // Create a flat vector of the cell kinds present on this node,
-    // partitioned such that kinds for which GPU implementation are
-    // listed before the others. This is a very primitive attempt at
-    // scheduling; the cell_groups that run on the GPU will be executed
-    // before other cell_groups, which is likely to be more efficient.
-    //
-    // TODO: This creates an dependency between the load balancer and
-    // the threading internals. We need support for setting the priority
-    // of cell group updates according to rules such as the back end on
-    // which the cell group is running.
-
-    auto has_gpu_backend = [&ctx](cell_kind c) {
-        return cell_kind_supported(c, backend_kind::gpu, *ctx);
-    };
-
-    std::vector<cell_kind> kinds;
-    kinds.reserve(kind_lists.size());
-    for (auto l: kind_lists) {
-        kinds.push_back(cell_kind(l.first));
-=======
 struct group_parameters {
     cell_kind kind;
     backend_kind backend;
@@ -178,7 +156,6 @@
     for (const auto& [kind, _gids]: kind_lists) {
         const auto& [backend, group_size] = get_backend(ctx, kind, hint_map);
         res.push_back({kind, backend, group_size});
->>>>>>> b6ecfef1
     }
     util::sort_by(res, [](const auto& p) { return p.kind; });
     return res;
@@ -235,13 +212,6 @@
         if (!group_elements.empty()) groups.emplace_back(params.kind, std::move(group_elements), params.backend);
     }
 
-<<<<<<< HEAD
-    // Exchange gid list with all other nodes
-    // global all-to-all to gather a local copy of the global gid list on each node.
-    auto global_gids = dist->gather_gids(local_gids);
-
-=======
->>>>>>> b6ecfef1
     return {rec, ctx, groups};
 }
 } // namespace arb