--- conflicted
+++ resolved
@@ -94,16 +94,9 @@
 }
 
 // produce voltage V_m at t1, given cell state at t0 and no spikes in [t0, t1)
-<<<<<<< HEAD
-namespace {
-double
-lif_decay(const lif_cell& cell, double t0, double t1) {
-=======
 static double
 lif_decay(const lif_lowered_cell& cell, double t0, double t1) {
->>>>>>> b6ecfef1
     return (cell.V_m - cell.E_L)*exp((t0 - t1)/cell.tau_m) + cell.E_L;
-}
 }
 
 // Advances a single cell (lid) with the exact solution (jumps can be arbitrary).
