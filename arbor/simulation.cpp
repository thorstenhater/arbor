#include <memory>
#include <set>
#include <vector>

#include <arbor/export.hpp>
#include <arbor/arbexcept.hpp>
#include <arbor/context.hpp>
#include <arbor/domain_decomposition.hpp>
#include <arbor/generic_event.hpp>
#include <arbor/recipe.hpp>
#include <arbor/schedule.hpp>
#include <arbor/simulation.hpp>

#include "cell_group.hpp"
#include "cell_group_factory.hpp"
#include "communication/communicator.hpp"
#include "execution_context.hpp"
#include "merge_events.hpp"
#include "thread_private_spike_store.hpp"
#include "threading/threading.hpp"
#include "util/filter.hpp"
#include "util/maputil.hpp"
#include "util/partition.hpp"
#include "util/span.hpp"
#include "profile/profiler_macro.hpp"

namespace arb {

template <typename Seq, typename Value, typename Less = std::less<>>
auto split_sorted_range(Seq&& seq, const Value& v, Less cmp = Less{}) {
    auto canon = util::canonical_view(seq);
    auto it = std::lower_bound(canon.begin(), canon.end(), v, cmp);
    return std::make_pair(
        util::make_range(seq.begin(), it),
        util::make_range(it, seq.end()));
}

// Create a new cell event_lane vector from sorted pending events, previous event_lane events,
// and events from event generators for the given interval.
ARB_ARBOR_API void merge_cell_events(
    time_type t_from,
    time_type t_to,
    event_span old_events,
    event_span pending,
    std::vector<event_generator>& generators,
    pse_vector& new_events)
{
    PE(communication:enqueue:setup);
    new_events.clear();
    old_events = split_sorted_range(old_events, t_from, event_time_less()).second;
    PL();

    if (!generators.empty()) {
        PE(communication:enqueue:setup);
        // Tree-merge events in [t_from, t_to) from old, pending and generator events.

        std::vector<event_span> spanbuf;
        spanbuf.reserve(2+generators.size());

        auto old_split = split_sorted_range(old_events, t_to, event_time_less());
        auto pending_split = split_sorted_range(pending, t_to, event_time_less());

        spanbuf.push_back(old_split.first);
        spanbuf.push_back(pending_split.first);

        for (auto& g: generators) {
            event_span evs = g.events(t_from, t_to);
            if (!evs.empty()) {
                spanbuf.push_back(evs);
            }
        }
        PL();

        PE(communication:enqueue:tree);
        tree_merge_events(spanbuf, new_events);
        PL();

        old_events = old_split.second;
        pending = pending_split.second;
    }

    // Merge (remaining) old and pending events.
    PE(communication:enqueue:merge);
    auto n = new_events.size();
    new_events.resize(n+pending.size()+old_events.size());
    std::merge(pending.begin(), pending.end(), old_events.begin(), old_events.end(), new_events.begin()+n);
    PL();
}

class simulation_state {
public:
    simulation_state(const recipe& rec, const domain_decomposition& decomp, context ctx, arb_seed_type seed);

    void update(const connectivity& rec);

    void reset();

    time_type run(time_type tfinal, time_type dt);

    sampler_association_handle add_sampler(cell_member_predicate probeset_ids,
        schedule sched, sampler_function f);

    void remove_sampler(sampler_association_handle);

    void remove_all_samplers();

    std::vector<probe_metadata> get_probe_metadata(cell_member_type) const;

    std::size_t num_spikes() const {
        return communicator_.num_spikes();
    }

    void set_remote_spike_filter(const spike_predicate& p) { return communicator_.set_remote_spike_filter(p); }

    void inject_events(const cse_vector& events);

    time_type min_delay() { return communicator_.min_delay(); }

    spike_export_function global_export_callback_;
    spike_export_function local_export_callback_;
    epoch_function epoch_callback_;
    label_resolution_map source_resolution_map_;
    label_resolution_map target_resolution_map_;

<<<<<<< HEAD
    // We do not serialize:
    // - Infrastructure
    //   + ctx: is unserializable due to MPI comm being a handle
    //   + ddc: depends on ctx
    //   + task_system: irrelevant to serdes
    //   + callback/export: unserializable
    //   ===================
    //   These will have to be re-constituted using the recipe/context/load_balance
    //   pathways in the _same_ manner. Otherwise UB ensues.
    //
    // - Internals/Caches
    //   + gid_to_local: will be re-formed via recipe.
    //   + sassoc_handles: ditto
    //   + event_generators: are stateless, will be re-created by recipe.
    //
    // - Data extraction
    //   ===============
    //   Might be required to change.
    //
    // NOTE(TH): We cannot use ARB_SERDES_ENABLE here for two reasons:
    // - cell_groups contains polymorphic pointers.
    // - thread_local_storage cannot be assigned to.
    friend void serialize(serializer& ser, const std::string& k, const simulation_state& t) {
        ARB_SERDES_WRITE(t_interval_);
        ARB_SERDES_WRITE(epoch_);
        ARB_SERDES_WRITE(pending_events_);
        ARB_SERDES_WRITE(event_lanes_);
        ARB_SERDES_WRITE(cell_groups_);
        ser.begin_write_array("local_spikes_");
        serialize(ser, "0", t.local_spikes_[0].gather());
        serialize(ser, "1", t.local_spikes_[1].gather());
        ser.end_write_array();
    }

    friend void deserialize(serializer& ser, const std::string& k, simulation_state& t) {
        ARB_SERDES_READ(t_interval_);
        ARB_SERDES_READ(epoch_);
        ARB_SERDES_READ(pending_events_);
        ARB_SERDES_READ(event_lanes_);
        ARB_SERDES_READ(cell_groups_);
        // custom deserialization to avoid ill-defined copy construction.
        // TODO check whether is OK in actually multi-threaded environments.
        ser.begin_read_array("local_spikes_");
        std::vector<spike> tmp;
        deserialize(ser, "0", tmp);
        t.local_spikes_[0].insert(tmp);
        tmp.clear();
        deserialize(ser, "1", tmp);
        t.local_spikes_[1].insert(tmp);
        ser.end_read_array();
    }
=======
>>>>>>> 2ec4db34

private:
    // Record last computed epoch (integration interval).
    epoch epoch_;

    // Maximum epoch duration.
    time_type t_interval_ = 0;

    std::vector<cell_group_ptr> cell_groups_;

    // One set of event_generators for each local cell
    std::vector<std::vector<event_generator>> event_generators_;

    // Hash table for looking up the the local index of a cell with a given gid
    struct gid_local_info {
        cell_size_type cell_index;
        cell_size_type group_index;
    };
    std::unordered_map<cell_gid_type, gid_local_info> gid_to_local_;

    communicator communicator_;
    context ctx_;
    domain_decomposition ddc_;

    task_system_handle task_system_;

    // Pending events to be delivered.
    std::vector<pse_vector> pending_events_;
    std::array<std::vector<pse_vector>, 2> event_lanes_;

    // Spikes generated by local cell groups.
    std::array<thread_private_spike_store, 2> local_spikes_;

    // Sampler associations handles are managed by a helper class.
    util::handle_set<sampler_association_handle> sassoc_handles_;

    // Accessors to events
    std::vector<pse_vector>& event_lanes(std::ptrdiff_t epoch_id) { return event_lanes_[epoch_id&1]; }
    thread_private_spike_store& local_spikes(std::ptrdiff_t epoch_id) { return local_spikes_[epoch_id&1]; }

    // Apply a functional to each cell group in parallel.
    template <typename L>
    void foreach_group(L&& fn) {
        threading::parallel_for::apply(0, cell_groups_.size(), task_system_.get(),
            [&, fn = std::forward<L>(fn)](int i) { fn(cell_groups_[i]); });
    }

    // Apply a functional to each cell group in parallel, supplying
    // the cell group pointer reference and index.
    template <typename L>
    void foreach_group_index(L&& fn) {
        threading::parallel_for::apply(0, cell_groups_.size(), task_system_.get(),
            [&, fn = std::forward<L>(fn)](int i) { fn(cell_groups_[i], i); });
    }

    // Apply a functional to each local cell in parallel.
    template <typename L>
    void foreach_cell(L&& fn) {
        threading::parallel_for::apply(0, communicator_.num_local_cells(), task_system_.get(), fn);
    }
};

simulation_state::simulation_state(
        const recipe& rec,
        const domain_decomposition& decomp,
        context ctx,
        arb_seed_type seed
    ):
    ctx_{ctx},
    ddc_{decomp},
    task_system_(ctx->thread_pool),
    local_spikes_({thread_private_spike_store(ctx->thread_pool),
                  thread_private_spike_store(ctx->thread_pool)}) {
    // Generate the cell groups in parallel, with one task per cell group.
    auto num_groups = decomp.num_groups();
    cell_groups_.resize(num_groups);
    std::vector<cell_labels_and_gids> cg_sources(num_groups);
    std::vector<cell_labels_and_gids> cg_targets(num_groups);
    foreach_group_index(
        [&](cell_group_ptr& group, int i) {
          PE(init:simulation:group:factory);
          const auto& group_info = decomp.group(i);
          cell_label_range sources, targets;
          auto factory = cell_kind_implementation(group_info.kind, group_info.backend, *ctx_, seed);
          group = factory(group_info.gids, rec, sources, targets);
          PL();
          PE(init:simulation:group:targets_and_sources);
          cg_sources[i] = cell_labels_and_gids(std::move(sources), group_info.gids);
          cg_targets[i] = cell_labels_and_gids(std::move(targets), group_info.gids);
          PL();
        });

    PE(init:simulation:sources);
    cell_labels_and_gids local_sources, local_targets;
    for(const auto& i: util::make_span(num_groups)) {
        local_sources.append(cg_sources.at(i));
        local_targets.append(cg_targets.at(i));
    }
    PL();

    PE(init:simulation:source:MPI);
    auto global_sources = ctx->distributed->gather_cell_labels_and_gids(local_sources);
    PL();

    PE(init:simulation:resolvers);
    source_resolution_map_ = label_resolution_map(std::move(global_sources));
    target_resolution_map_ = label_resolution_map(std::move(local_targets));
    PL();

    PE(init:simulation:comm);
    communicator_ = communicator(rec, ddc_, *ctx_);
    PL();
    update(rec);
    epoch_.reset();
}

void simulation_state::update(const connectivity& rec) {
    communicator_.update_connections(rec, ddc_, source_resolution_map_, target_resolution_map_);
    // Use half minimum delay of the network for max integration interval.
    t_interval_ = min_delay()/2;

    const auto num_local_cells = communicator_.num_local_cells();
    // Initialize empty buffers for pending events for each local cell
    pending_events_.resize(num_local_cells);
    // Forget old generators, if present
    event_generators_.clear();
    event_generators_.resize(num_local_cells);
    cell_size_type lidx = 0;
    cell_size_type grpidx = 0;
    PE(init:simulation:update:generators);
    auto target_resolution_map_ptr = std::make_shared<label_resolution_map>(target_resolution_map_);
    for (const auto& group_info: ddc_.groups()) {
        for (auto gid: group_info.gids) {
            // Store mapping of gid to local cell index.
            gid_to_local_[gid] = {lidx, grpidx};
            // Resolve event_generator targets; each event generator gets their own resolver state.
            auto event_gens = rec.event_generators(gid);
            for (auto& g: event_gens) {
                g.resolve_label([target_resolution_map_ptr,
                                 event_resolver=resolver(target_resolution_map_ptr.get()),
                                 gid] (const cell_local_label_type& label) mutable {
                        return event_resolver.resolve({gid, label});
                    });
            }
            // Set up the event generators for cell gid.
            event_generators_[lidx] = event_gens;
            ++lidx;
        }
        ++grpidx;
    }
    PL();

    // Create event lane buffers.
    // One buffer is consumed by cell group updates while the other is filled with events for
    // the following epoch. In each buffer there is one lane for each local cell.
    event_lanes_[0].resize(num_local_cells);
    event_lanes_[1].resize(num_local_cells);
}

void simulation_state::reset() {
    epoch_ = epoch();

    // Reset cell group state.
    foreach_group([](cell_group_ptr& group) { group->reset(); });

    // Clear all pending events in the event lanes.
    for (auto& lanes: event_lanes_) {
        for (auto& lane: lanes) {
            lane.clear();
        }
    }

    // Reset all event generators.
    for (auto& lane: event_generators_) {
        for (auto& gen: lane) {
            gen.reset();
        }
    }

    for (auto& lane: pending_events_) {
        lane.clear();
    }

    communicator_.reset();

    for (auto& spikes: local_spikes_) {
        spikes.clear();
    }

    epoch_.reset();
}

time_type simulation_state::run(time_type tfinal, time_type dt) {
    // Progress simulation to time tfinal, through a series of integration epochs
    // of length at most t_interval_. t_interval_ is chosen to be no more than
    // than half the network minimum delay.
    //
    // There are three simulation tasks that can be run partially in parallel:
    //
    // 1. Update:
    //    Ask each cell group to update their state to the end of the integration epoch.
    //    Generated spikes are stored in local_spikes_ for this epoch.
    //
    // 2. Exchange:
    //    Consume local spikes held in local_spikes_ from a previous update, and collect
    //    such spikes from across all ranks.
    //    Translate spikes to local postsynaptic spike events, to be appended to pending_events_.
    //
    // 3. Enqueue events:
    //    Take events from pending_events_, together with any event-generator events for the
    //    next epoch and any left over events from the last epoch, and collate them into
    //    the per-cell event_lanes for the next epoch.
    //
    // Writing U(k) for Update on kth epoch; D(k) for Exchange of spikes generated in the kth epoch;
    // and E(k) for Enqueue of the events required for the kth epoch, there are the following
    // dependencies:
    //
    //     * E(k) precedes U(k).
    //     * U(k) precedes D(k).
    //     * U(k) precedes U(k+1).
    //     * D(k) precedes E(k+2).
    //     * D(k) precedes D(k+1).
    //
    // In the schedule implemented below, U(k) and D(k-1) or U(k) and E(k+1) can be run
    // in parallel, while D and E operations must be serialized (D writes to pending_events_,
    // while E consumes and clears it). The local spike collection and the per-cell event
    // lanes are double buffered.
    //
    // Required state on run() invocation with epoch_.id==k:
    //     * For k≥0,  U(k) and D(k) have completed.
    //
    // Requires state at end of run(), with epoch_.id==k:
    //     * U(k) and D(k) have completed.

    if (tfinal<=epoch_.t1) return epoch_.t1;

    // Compute following epoch, with max time tfinal.
    auto next_epoch = [tfinal](epoch e, time_type interval) -> epoch {
        epoch next = e;
        next.advance_to(std::min(next.t1+interval, tfinal));
        return next;
    };

    // Update task: advance cell groups to end of current epoch and store spikes in local_spikes_.
    auto update = [this, dt](epoch current) {
        local_spikes(current.id).clear();
        foreach_group_index(
            [&](cell_group_ptr& group, int i) {
                auto queues = util::subrange_view(event_lanes(current.id), communicator_.group_queue_range(i));
                group->advance(current, dt, queues);

                PE(advance:spikes);
                local_spikes(current.id).insert(group->spikes());
                group->clear_spikes();
                PL();
            });
    };

    // Exchange task: gather previous locally generated spikes, distribute across all ranks, and deliver
    // post-synaptic spike events to per-cell pending event vectors.
    auto exchange = [this](epoch prev) {
        // Collate locally generated spikes.
        PE(communication:exchange:gatherlocal);
        auto all_local_spikes = local_spikes(prev.id).gather();
        PL();
        communicator_.remote_ctrl_send_continue(prev);
        // Gather generated spikes across all ranks.
        const auto& [global_spikes, remote_spikes] = communicator_.exchange(all_local_spikes);

        // Present spikes to user-supplied callbacks.
        PE(communication:spikeio);
        if (local_export_callback_) {
            local_export_callback_(all_local_spikes);
        }
        if (global_export_callback_) {
            global_export_callback_(global_spikes.values());
        }
        PL();

        // Append events formed from global spikes to per-cell pending event queues.
        PE(communication:walkspikes);
        communicator_.make_event_queues(global_spikes, pending_events_, remote_spikes);
        PL();
    };

    // Enqueue task: build event_lanes for next epoch from pending events, event-generator events for the
    // next epoch, and with any unprocessed events from the current event_lanes.
    auto enqueue = [this](epoch next) {
        foreach_cell(
            [&](cell_size_type i) {
                PE(communication:enqueue:sort);
                util::sort(pending_events_[i]);
                PL();

                event_span pending = util::range_pointer_view(pending_events_[i]);
                event_span old_events = util::range_pointer_view(event_lanes(next.id-1)[i]);

                merge_cell_events(next.t0, next.t1, old_events, pending, event_generators_[i], event_lanes(next.id)[i]);
                pending_events_[i].clear();
            });
    };

    epoch prev = epoch_;
    epoch current = next_epoch(prev, t_interval_);
    epoch next = next_epoch(current, t_interval_);

    if (epoch_callback_) epoch_callback_(current.t0, tfinal);

    if (next.empty()) {
        enqueue(current);
        update(current);
        exchange(current);
        if (epoch_callback_) epoch_callback_(current.t1, tfinal);
    }
    else {
        enqueue(current);
        threading::task_group g(task_system_.get());
        g.run([&]() { enqueue(next); });
        g.run([&]() { update(current); });
        g.wait();
        if (epoch_callback_) epoch_callback_(current.t1, tfinal);

        for (;;) {
            prev = current;
            current = next;
            next = next_epoch(next, t_interval_);
            if (next.empty()) break;

            g.run([&]() { exchange(prev); enqueue(next); });
            g.run([&]() { update(current); });
            g.wait();
            if (epoch_callback_) epoch_callback_(current.t1, tfinal);
        }

        g.run([&]() { exchange(prev); });
        g.run([&]() { update(current); });
        g.wait();

        exchange(current);
        if (epoch_callback_) epoch_callback_(current.t1, tfinal);
    }

    // Record current epoch for next run() invocation.
    epoch_ = current;
    communicator_.remote_ctrl_send_done();
    return current.t1;
}

sampler_association_handle simulation_state::add_sampler(
        cell_member_predicate probeset_ids,
        schedule sched,
        sampler_function f)
{
    sampler_association_handle h = sassoc_handles_.acquire();

    foreach_group(
        [&](cell_group_ptr& group) { group->add_sampler(h, probeset_ids, sched, f); });

    return h;
}

void simulation_state::remove_sampler(sampler_association_handle h) {
    foreach_group(
        [h](cell_group_ptr& group) { group->remove_sampler(h); });

    sassoc_handles_.release(h);
}

void simulation_state::remove_all_samplers() {
    foreach_group(
        [](cell_group_ptr& group) { group->remove_all_samplers(); });

    sassoc_handles_.clear();
}

std::vector<probe_metadata> simulation_state::get_probe_metadata(cell_member_type probeset_id) const {
    if (auto linfo = util::value_by_key(gid_to_local_, probeset_id.gid)) {
        return cell_groups_.at(linfo->group_index)->get_probe_metadata(probeset_id);
    }
    else {
        return {};
    }
}

void simulation_state::inject_events(const cse_vector& events) {
    // Push all events that are to be delivered to local cells into the
    // pending event list for the event's target cell.
    for (auto& [gid, pse_vector]: events) {
        for (auto& e: pse_vector) {
            if (e.time < epoch_.t1) {
                throw bad_event_time(e.time, epoch_.t1);
            }
            // gid_to_local_ maps gid to index in local cells and of corresponding cell group.
            if (auto lidx = util::value_by_key(gid_to_local_, gid)) {
                pending_events_[lidx->cell_index].push_back(e);
            }
        }
    }
}

// Simulation class implementations forward to implementation class.

simulation_builder simulation::create(recipe const & rec) { return {rec}; };

simulation::simulation(
    const recipe& rec,
    context ctx,
    const domain_decomposition& decomp,
    arb_seed_type seed)
{
    impl_.reset(new simulation_state(rec, decomp, ctx, seed));
}

void simulation::reset() {
    impl_->reset();
}

void simulation::update(const connectivity& rec) { impl_->update(rec); }

time_type simulation::run(time_type tfinal, time_type dt) {
    if (dt <= 0.0) {
        throw domain_error("Finite time-step must be supplied.");
    }
    return impl_->run(tfinal, dt);
}

sampler_association_handle simulation::add_sampler(
    cell_member_predicate probeset_ids,
    schedule sched,
    sampler_function f)
{
    return impl_->add_sampler(std::move(probeset_ids), std::move(sched), std::move(f));
}

void simulation::remove_sampler(sampler_association_handle h) {
    impl_->remove_sampler(h);
}

void simulation::remove_all_samplers() {
    impl_->remove_all_samplers();
}

std::vector<probe_metadata> simulation::get_probe_metadata(cell_member_type probeset_id) const {
    return impl_->get_probe_metadata(probeset_id);
}

std::size_t simulation::num_spikes() const {
    return impl_->num_spikes();
}

void simulation::set_global_spike_callback(spike_export_function export_callback) {
    impl_->global_export_callback_ = std::move(export_callback);
}

void simulation::set_local_spike_callback(spike_export_function export_callback) {
    impl_->local_export_callback_ = std::move(export_callback);
}

void simulation::set_epoch_callback(epoch_function epoch_callback) {
    impl_->epoch_callback_ = std::move(epoch_callback);
}

void simulation::inject_events(const cse_vector& events) {
    impl_->inject_events(events);
}

simulation::simulation(simulation&&) = default;

simulation::~simulation() = default;

time_type simulation::min_delay() { return impl_->min_delay(); }

ARB_ARBOR_API epoch_function epoch_progress_bar() {
    struct impl {
        double t0 = 0;
        bool first = true;

        void operator() (double t, double tfinal) {
            constexpr unsigned bar_width = 50;
            static const std::string bar_buffer(bar_width+1, '-');

            if (first) {
                first = false;
                t0 = t;
            }

            double percentage = (tfinal==t0)? 1: (t-t0)/(tfinal-t0);
            int val = percentage * 100;
            int lpad = percentage * bar_width;
            int rpad = bar_width - lpad;
            printf("\r%3d%% |%.*s%*s|  %12ums", val, lpad, bar_buffer.c_str(), rpad, "", (unsigned)t);

            if (t==tfinal) {
                // Print new line and reset counters on the last step.
                printf("\n");
                t0 = tfinal;
                first = true;
            }
            fflush(stdout);
        }
    };

    return impl{};
}

<<<<<<< HEAD
void serialize(serializer& s, const std::string& k, const simulation& v) {
    serialize(s, k, v.impl_);
}

void deserialize(serializer& s, const std::string& k, simulation& v) {
    deserialize(s, k, v.impl_);
}
=======
// Propagate filters down the stack.
void simulation::set_remote_spike_filter(const spike_predicate& p) { return impl_->set_remote_spike_filter(p); }
>>>>>>> 2ec4db34

} // namespace arb<|MERGE_RESOLUTION|>--- conflicted
+++ resolved
@@ -122,7 +122,7 @@
     label_resolution_map source_resolution_map_;
     label_resolution_map target_resolution_map_;
 
-<<<<<<< HEAD
+
     // We do not serialize:
     // - Infrastructure
     //   + ctx: is unserializable due to MPI comm being a handle
@@ -174,9 +174,6 @@
         t.local_spikes_[1].insert(tmp);
         ser.end_read_array();
     }
-=======
->>>>>>> 2ec4db34
-
 private:
     // Record last computed epoch (integration interval).
     epoch epoch_;
@@ -681,7 +678,7 @@
     return impl{};
 }
 
-<<<<<<< HEAD
+
 void serialize(serializer& s, const std::string& k, const simulation& v) {
     serialize(s, k, v.impl_);
 }
@@ -689,9 +686,8 @@
 void deserialize(serializer& s, const std::string& k, simulation& v) {
     deserialize(s, k, v.impl_);
 }
-=======
+
 // Propagate filters down the stack.
 void simulation::set_remote_spike_filter(const spike_predicate& p) { return impl_->set_remote_spike_filter(p); }
->>>>>>> 2ec4db34
 
 } // namespace arb