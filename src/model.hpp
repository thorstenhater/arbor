#include <cstdlib>
#include <vector>

#include <catypes.hpp>
#include <cell.hpp>
#include <cell_group.hpp>
#include <communication/communicator.hpp>
#include <communication/global_policy.hpp>
#include <fvm_cell.hpp>
#include <recipe.hpp>
#include <profiling/profiler.hpp>

#include "trace_sampler.hpp"

namespace nest {
namespace mc {

template <typename Cell>
class model {
public:
    using cell_group_type = cell_group<Cell>;
    using time_type = typename cell_group_type::time_type;
    using value_type = typename cell_group_type::value_type;
    using communicator_type = communication::communicator<time_type, communication::global_policy>;
    using sampler_function = typename cell_group_type::sampler_function;

    struct probe_record {
        cell_member_type id;
        probe_spec probe;
    };

    model(const recipe& rec, cell_gid_type cell_from, cell_gid_type cell_to):
        cell_from_(cell_from),
        cell_to_(cell_to),
        communicator_(cell_from, cell_to)
    {
        cell_groups_ = std::vector<cell_group_type>{cell_to_-cell_from_};

        threading::parallel_vector<probe_record> probes;
        threading::parallel_for::apply(cell_from_, cell_to_,
            [&](cell_gid_type i) {
                PE("setup", "cells");
                auto cell = rec.get_cell(i);
                auto idx = i-cell_from_;
                cell_groups_[idx] = cell_group_type(i, cell);

                cell_lid_type j = 0;
                for (const auto& probe: cell.probes()) {
                    cell_member_type probe_id{i,j++};
                    probes.push_back({probe_id, probe});
                }
                PL(2);
            });

        probes_.assign(probes.begin(), probes.end());

        for (cell_gid_type i=cell_from_; i<cell_to_; ++i) {
            for (const auto& cc: rec.connections_on(i)) {
                connection<time_type> conn{cc.source, cc.dest, cc.weight, cc.delay};
                communicator_.add_connection(conn);
            }
        }
        communicator_.construct();
    }

    void reset() {
        t_ = 0.;
        for (auto& group: cell_groups_) {
            group.reset();
        }
        communicator_.reset();
    }

    time_type run(time_type tfinal, time_type dt) {
        time_type min_delay = communicator_.min_delay();
        while (t_<tfinal) {
            auto tuntil = std::min(t_+min_delay, tfinal);
<<<<<<< HEAD
=======
            threading::parallel_for::apply(
                0u, cell_groups_.size(),
                [&](unsigned i) {
                    auto& group = cell_groups_[i];
>>>>>>> 4b1a019c

            event_queues_.exchange();
            local_spikes_.exchange();

            tbb::task_group g;

            // should this take a reference to the input event queue
            // and return a reference to the spikes?
            auto update_cells = [&] () {
                threading::parallel_for::apply(
                    0u, cell_groups_.size(),
                    [&](unsigned i) {
                        auto &group = cell_groups_[i];

                        PE("stepping","events");
                        group.enqueue_events(current_events()[i]);
                        PL();

                        group.advance(tuntil, dt);

                        PE("events");
                        buffer_spikes(group.spikes());
                        group.clear_spikes();
                        PL(2);
                    });
            };

            auto exchange = [&] () {
                PE("stepping", "exchange");
                future_events() = communicator_.exchange(current_spikes());
                PL(2);
            };

            g.run(exchange);
            g.run(update_cells);
            g.wait();

            t_ = tuntil;
        }
        return t_;
    }

    // TODO : these two calls are only thread safe if called outside the main time
    // stepping loop.
    void add_artificial_spike(cell_member_type source) {
        add_artificial_spike(source, t_);
    }

    void add_artificial_spike(cell_member_type source, time_type tspike) {
        previous_spikes().local().push_back({source, tspike});
    }

    void attach_sampler(cell_member_type probe_id, sampler_function f, time_type tfrom = 0) {
        // TODO: translate probe_id.gid to appropriate group, but for now 1-1.
        if (probe_id.gid<cell_from_ || probe_id.gid>=cell_to_) {
            return;
        }
        cell_groups_[probe_id.gid-cell_from_].add_sampler(probe_id, f, tfrom);
    }

    const std::vector<probe_record>& probes() const { return probes_; }

    std::size_t num_spikes() const { return communicator_.num_spikes(); }

private:
    cell_gid_type cell_from_;
    cell_gid_type cell_to_;
    time_type t_ = 0.;
    std::vector<cell_group_type> cell_groups_;
    communicator_type communicator_;
    std::vector<probe_record> probes_;
    using spike_type = typename communicator_type::spike_type;

    using event_queue_type = typename communicator_type::event_queue;
    util::double_buffer< std::vector<event_queue_type> > event_queues_;

    using local_spike_store_type = typename communicator_type::local_spike_store_type;
    util::double_buffer< local_spike_store_type > local_spikes_;

    local_spike_store_type& current_spikes()  { return local_spikes_.get(); }
    local_spike_store_type& previous_spikes() { return local_spikes_.other(); }
    std::vector<event_queue_type>& current_events()  { return event_queues_.get(); }
    std::vector<event_queue_type>& future_events()   { return event_queues_.other(); }

    void buffer_spikes(const std::vector<spike_type>& s) {
        auto& buff = current_spikes().local();
        buff.insert(buff.end(), s.begin(), s.end());
    }
};

} // namespace mc
} // namespace nest<|MERGE_RESOLUTION|>--- conflicted
+++ resolved
@@ -15,6 +15,55 @@
 namespace nest {
 namespace mc {
 
+template <typename Time>
+class thread_private_spike_store {
+public :
+    using id_type = cell_gid_type;
+    using time_type = Time;
+    using spike_type = spike<cell_member_type, time_type>;
+
+    std::vector<spike_type> gather() const {
+        std::vector<spike_type> spikes;
+        unsigned num_spikes = 0u;
+        for (auto& b : buffers_) {
+            num_spikes += b.size();
+        }
+        spikes.reserve(num_spikes);
+
+        for (auto& b : buffers_) {
+            spikes.insert(spikes.begin(), b.begin(), b.end());
+        }
+
+        return spikes;
+    }
+
+    std::vector<spike_type>& get() {
+        return buffers_.local();
+    }
+
+    const std::vector<spike_type>& get() const {
+        return buffers_.local();
+    }
+
+    void clear() {
+        for (auto& b : buffers_) {
+            b.clear();
+        }
+    }
+
+    void insert(const std::vector<spike_type>& spikes) {
+        auto& buff = get();
+        buff.insert(buff.begin(), spikes.begin(), spikes.end());
+    }
+
+private :
+    /// thread private storage for accumulating spikes
+    using local_spike_store_type =
+        threading::enumerable_thread_specific<std::vector<spike_type>>;
+
+    local_spike_store_type buffers_;
+};
+
 template <typename Cell>
 class model {
 public:
@@ -34,9 +83,10 @@
         cell_to_(cell_to),
         communicator_(cell_from, cell_to)
     {
+        // generate the cell groups in parallel, with one task per cell group
         cell_groups_ = std::vector<cell_group_type>{cell_to_-cell_from_};
-
         threading::parallel_vector<probe_record> probes;
+
         threading::parallel_for::apply(cell_from_, cell_to_,
             [&](cell_gid_type i) {
                 PE("setup", "cells");
@@ -52,8 +102,10 @@
                 PL(2);
             });
 
+        // insert probes
         probes_.assign(probes.begin(), probes.end());
 
+        // generate the network connections
         for (cell_gid_type i=cell_from_; i<cell_to_; ++i) {
             for (const auto& cc: rec.connections_on(i)) {
                 connection<time_type> conn{cc.source, cc.dest, cc.weight, cc.delay};
@@ -61,6 +113,12 @@
             }
         }
         communicator_.construct();
+
+        // Allocate an empty queue buffer for each cell group
+        // These must be set initially to ensure that a queue is available for each
+        // cell group for the first time step.
+        current_events().resize(num_groups());
+        future_events().resize(num_groups());
     }
 
     void reset() {
@@ -72,24 +130,20 @@
     }
 
     time_type run(time_type tfinal, time_type dt) {
-        time_type min_delay = communicator_.min_delay();
+        time_type min_delay = communicator_.min_delay()/2;
         while (t_<tfinal) {
             auto tuntil = std::min(t_+min_delay, tfinal);
-<<<<<<< HEAD
-=======
-            threading::parallel_for::apply(
-                0u, cell_groups_.size(),
-                [&](unsigned i) {
-                    auto& group = cell_groups_[i];
->>>>>>> 4b1a019c
 
             event_queues_.exchange();
             local_spikes_.exchange();
 
+            // empty the spike buffers for the current integration period.
+            // these buffers will store the new spikes generated in update_cells.
+            current_spikes().clear();
+
+            // TODO this needs a threading wrapper
             tbb::task_group g;
 
-            // should this take a reference to the input event queue
-            // and return a reference to the spikes?
             auto update_cells = [&] () {
                 threading::parallel_for::apply(
                     0u, cell_groups_.size(),
@@ -103,7 +157,7 @@
                         group.advance(tuntil, dt);
 
                         PE("events");
-                        buffer_spikes(group.spikes());
+                        current_spikes().insert(group.spikes());
                         group.clear_spikes();
                         PL(2);
                     });
@@ -111,7 +165,8 @@
 
             auto exchange = [&] () {
                 PE("stepping", "exchange");
-                future_events() = communicator_.exchange(current_spikes());
+                auto local_spikes = previous_spikes().gather();
+                future_events() = communicator_.exchange(local_spikes);
                 PL(2);
             };
 
@@ -131,7 +186,7 @@
     }
 
     void add_artificial_spike(cell_member_type source, time_type tspike) {
-        previous_spikes().local().push_back({source, tspike});
+        current_spikes().get().push_back({source, tspike});
     }
 
     void attach_sampler(cell_member_type probe_id, sampler_function f, time_type tfrom = 0) {
@@ -145,6 +200,7 @@
     const std::vector<probe_record>& probes() const { return probes_; }
 
     std::size_t num_spikes() const { return communicator_.num_spikes(); }
+    std::size_t num_groups() const { return cell_groups_.size(); }
 
 private:
     cell_gid_type cell_from_;
@@ -158,18 +214,13 @@
     using event_queue_type = typename communicator_type::event_queue;
     util::double_buffer< std::vector<event_queue_type> > event_queues_;
 
-    using local_spike_store_type = typename communicator_type::local_spike_store_type;
+    using local_spike_store_type = thread_private_spike_store<time_type>;
     util::double_buffer< local_spike_store_type > local_spikes_;
 
     local_spike_store_type& current_spikes()  { return local_spikes_.get(); }
     local_spike_store_type& previous_spikes() { return local_spikes_.other(); }
     std::vector<event_queue_type>& current_events()  { return event_queues_.get(); }
     std::vector<event_queue_type>& future_events()   { return event_queues_.other(); }
-
-    void buffer_spikes(const std::vector<spike_type>& s) {
-        auto& buff = current_spikes().local();
-        buff.insert(buff.end(), s.begin(), s.end());
-    }
 };
 
 } // namespace mc
