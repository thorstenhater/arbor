#include <fstream>
#include <tuple>
#include <variant>

#include <pybind11/operators.h>
#include <pybind11/pybind11.h>
#include <pybind11/pytypes.h>
#include <pybind11/stl.h>

#include <arbor/morph/morphology.hpp>
#include <arbor/morph/place_pwlin.hpp>
#include <arbor/morph/primitives.hpp>
#include <arbor/morph/segment_tree.hpp>
#include <arbor/version.hpp>

#include <arborio/label_parse.hpp>
#include <arborio/swcio.hpp>
#include <arborio/neurolucida.hpp>

#ifdef ARB_NEUROML_ENABLED
#include <arborio/neuroml.hpp>
#endif

#include "util.hpp"
#include "error.hpp"
#include "proxy.hpp"
#include "strprintf.hpp"

namespace py = pybind11;

namespace pyarb {

static inline bool cable_lt(const arb::mcable& a, const arb::mcable& b) {
    return std::tuple(a.branch, a.prox_pos, a.dist_pos)<std::tuple(b.branch, b.prox_pos, b.dist_pos);
}

void check_trailing(std::istream& in, std::string fname) {
    if (!(in >> std::ws).eof()) {
        throw pyarb_error(util::pprintf("Trailing data found at end of file '{}'", fname));
    }
}

void register_morphology(py::module& m) {
    using namespace py::literals;

    //
    //  primitives: points, segments, locations, cables... etc.
    //

    m.attr("mnpos") = arb::mnpos;

    // arb::mlocation
    py::class_<arb::mlocation> location(m, "location",
        "A location on a cable cell.");
    location
        .def(py::init(
            [](arb::msize_t branch, double pos) {
                const arb::mlocation mloc{branch, pos};
                pyarb::assert_throw(arb::test_invariants(mloc), "invalid location");
                return mloc;
            }),
            "branch"_a, "pos"_a,
            "Construct a location specification holding:\n"
            "  branch:   The id of the branch.\n"
            "  pos:      The relative position (from 0., proximal, to 1., distal) on the branch.\n")
        .def_readonly("branch",  &arb::mlocation::branch,
            "The id of the branch.")
        .def_readonly("pos", &arb::mlocation::pos,
            "The relative position on the branch (∈ [0.,1.], where 0. means proximal and 1. distal).")
        .def(py::self==py::self)
        .def("__str__",
            [](arb::mlocation l) { return util::pprintf("(location {} {})", l.branch, l.pos); })
        .def("__repr__",
            [](arb::mlocation l) { return util::pprintf("(location {} {})", l.branch, l.pos); });

    // arb::mpoint
    py::class_<arb::mpoint> mpoint(m, "mpoint");
    mpoint
        .def(py::init<double, double, double, double>(),
             "x"_a, "y"_a, "z"_a, "radius"_a,
             "Create an mpoint object from parameters x, y, z, and radius, specified in µm.")
        .def(py::init([](py::tuple t) {
                if (py::len(t)!=4) throw std::runtime_error("tuple length != 4");
                return arb::mpoint{t[0].cast<double>(), t[1].cast<double>(), t[2].cast<double>(), t[3].cast<double>()}; }),
             "Create an mpoint object from a tuple (x, y, z, radius), specified in µm.")
        .def_readonly("x", &arb::mpoint::x, "X coordinate [μm].")
        .def_readonly("y", &arb::mpoint::y, "Y coordinate [μm].")
        .def_readonly("z", &arb::mpoint::z, "Z coordinate [μm].")
        .def_readonly("radius", &arb::mpoint::radius,
            "Radius of cable at sample location centred at coordinates [μm].")
        .def(py::self==py::self)
        .def("__str__",
            [](const arb::mpoint& p) {
                return util::pprintf("<arbor.mpoint: x {}, y {}, z {}, radius {}>", p.x, p.y, p.z, p.radius);
            })
        .def("__repr__",
            [](const arb::mpoint& p) {return util::pprintf("{}", p);});

    py::implicitly_convertible<py::tuple, arb::mpoint>();

    // arb::msegment
    py::class_<arb::msegment> msegment(m, "msegment");
    msegment
        .def_readonly("prox", &arb::msegment::prox, "the location and radius of the proximal end.")
        .def_readonly("dist", &arb::msegment::dist, "the location and radius of the distal end.")
        .def_readonly("tag", &arb::msegment::tag, "tag meta-data.");

    // arb::mcable
    py::class_<arb::mcable> cable(m, "cable");
    cable
        .def(py::init(
            [](arb::msize_t bid, double prox, double dist) {
                arb::mcable c{bid, prox, dist};
                if (!test_invariants(c)) {
                    throw pyarb_error("Invalid cable description. Cable segments must have proximal and distal end points in the range [0,1].");
                }
                return c;
            }),
            "branch"_a, "prox"_a, "dist"_a)
        .def_readonly("branch", &arb::mcable::branch,
                "The id of the branch on which the cable lies.")
        .def_readonly("prox", &arb::mcable::prox_pos,
                "The relative position of the proximal end of the cable on its branch ∈ [0,1].")
        .def_readonly("dist", &arb::mcable::dist_pos,
                "The relative position of the distal end of the cable on its branch ∈ [0,1].")
        .def(py::self==py::self)
        .def("__str__", [](const arb::mcable& c) { return util::pprintf("{}", c); })
        .def("__repr__", [](const arb::mcable& c) { return util::pprintf("{}", c); });

    // arb::isometry
    py::class_<arb::isometry> isometry(m, "isometry");
    isometry
        .def(py::init<>(), "Construct a trivial isometry.")
        .def("__call__", [](arb::isometry& iso, arb::mpoint& p) {
                return iso.apply(p);
            },
            "Apply isometry to mpoint argument.")
        .def("__call__", [](arb::isometry& iso, py::tuple t) {
                int len = py::len(t);
                if (len<3) throw std::runtime_error("tuple length < 3");

                arb::mpoint p{t[0].cast<double>(), t[1].cast<double>(), t[2].cast<double>(), 0.};
                p = iso.apply(p);

                py::tuple result(len);
                result[0] = p.x;
                result[1] = p.y;
                result[2] = p.z;
                for (int i = 3; i<len; ++i) {
                    result[i] = t[i];
                }
                return result;
            },
            "Apply isometry to first three components of tuple argument.")
        .def(py::self*py::self)
        .def_static("translate",
            [](double x, double y, double z) { return arb::isometry::translate(x, y, z); },
            "x"_a, "y"_a, "z"_a,
            "Construct a translation isometry from displacements x, y, and z.")
        .def_static("translate",
            [](py::tuple t) {
                if (py::len(t)!=3) throw std::runtime_error("tuple length != 3");
                return arb::isometry::translate(t[0].cast<double>(), t[1].cast<double>(), t[2].cast<double>());
            },
            "Construct a translation isometry from the first three components of a tuple.")
        .def_static("translate",
            [](arb::mpoint p) { return arb::isometry::translate(p.x, p.y, p.z); },
            "Construct a translation isometry from the x, y, and z components of an mpoint.")
        .def_static("rotate",
            [](double theta, double x, double y, double z) { return arb::isometry::rotate(theta, x, y, z); },
            "theta"_a, "x"_a, "y"_a, "z"_a,
            "Construct a rotation isometry of angle theta about the axis in direction (x, y, z).")
        .def_static("rotate",
            [](double theta, py::tuple t) {
                if (py::len(t)!=3) throw std::runtime_error("tuple length != 3");
                return arb::isometry::rotate(theta, t[0].cast<double>(), t[1].cast<double>(), t[2].cast<double>());
            },
            "theta"_a, "axis"_a,
            "Construct a rotation isometry of angle theta about the given axis in the direction described by a tuple.");

    // arb::place_pwlin
    py::class_<arb::place_pwlin> place(m, "place_pwlin");
    place
        .def(py::init<const arb::morphology&, const arb::isometry&>(),
            "morphology"_a, "isometry"_a=arb::isometry{},
            "Construct a piecewise-linear placement object from the given morphology and optional isometry.")
        .def("at", &arb::place_pwlin::at, "location"_a,
            "Return an interpolated mpoint corresponding to the location argument.")
        .def("all_at", &arb::place_pwlin::all_at, "location"_a,
            "Return list of all possible interpolated mpoints corresponding to the location argument.")
        .def("segments",
            [](const arb::place_pwlin& self, std::vector<arb::mcable> cables) {
                std::sort(cables.begin(), cables.end(), cable_lt);
                return self.segments(cables);
            },
            "Return minimal list of full or partial msegments whose union is coterminous "
            "with the extent of the given list of cables.")
        .def("all_segments",
            [](const arb::place_pwlin& self, std::vector<arb::mcable> cables) {
                std::sort(cables.begin(), cables.end(), cable_lt);
                return self.all_segments(cables);
            },
            "Return maximal list of non-overlapping full or partial msegments whose union is coterminous "
            "with the extent of the given list of cables.")
        .def("closest",
            [](const arb::place_pwlin& self, double x, double y, double z) {
                auto [l, d] = self.closest(x, y, z);
                return pybind11::make_tuple(l, d);
            },
            "Find the location on the morphology that is closest to a 3d point. "
            "Returns the location and its distance from the point.");

    //
    // Higher-level data structures (segment_tree, morphology)
    //

    // arb::segment_tree
    py::class_<arb::segment_tree> segment_tree(m, "segment_tree");
    segment_tree
        // constructors
        .def(py::init<>())
        // modifiers
        .def("reserve", &arb::segment_tree::reserve)
        .def("append", [](arb::segment_tree& t, arb::msize_t parent, arb::mpoint prox, arb::mpoint dist, int tag) {
                            return t.append(parent, prox, dist, tag);
                          },
                "parent"_a, "prox"_a, "dist"_a, "tag"_a,
                "Append a segment to the tree.")
        .def("append", [](arb::segment_tree& t, arb::msize_t parent, arb::mpoint dist, int tag) {
                            return t.append(parent, dist, tag);
                          },
                "parent"_a, "dist"_a, "tag"_a,
                "Append a segment to the tree.")
        .def("append",
                [](arb::segment_tree& t, arb::msize_t p, double x, double y, double z, double radius, int tag) {
                    return t.append(p, arb::mpoint{x,y,z,radius}, tag);
                },
                "parent"_a, "x"_a, "y"_a, "z"_a, "radius"_a, "tag"_a,
                "Append a segment to the tree, using the distal location of the parent segment as the proximal end.")
        // properties
        .def_property_readonly("empty", [](const arb::segment_tree& st){return st.empty();},
                "Indicates whether the tree is empty (i.e. whether it has size 0)")
        .def_property_readonly("size", [](const arb::segment_tree& st){return st.size();},
                "The number of segments in the tree.")
        .def_property_readonly("parents", [](const arb::segment_tree& st){return st.parents();},
                "A list with the parent index of each segment.")
        .def_property_readonly("segments", [](const arb::segment_tree& st){return st.segments();},
                "A list of the segments.")
        .def("apply_isometry",
             [](const arb::segment_tree& t, const arb::isometry& i) { return arb::apply(t, i); },
             "Apply an isometry to all segments in the tree.")
        .def("split_at",
             [](const arb::segment_tree& t, arb::msize_t id) { return arb::split_at(t, id); },
             "Split into a pair of trees at the given id, such that one tree is the subtree rooted at id and the other is the original tree without said subtree.")
        .def("join_at",
             [](const arb::segment_tree& t, arb::msize_t id, const arb::segment_tree& o) { return arb::join_at(t, id, o); },
             "Join two subtrees at a given id, such that said id becomes the parent of the inserted sub-tree.")
        .def("equivalent",
             [](const arb::segment_tree& t, const arb::segment_tree& o) { return arb::equivalent(t, o); },
             "Two trees are equivalent, but not neccessarily identical, ie they have the same segments and structure.")
        .def("__str__", [](const arb::segment_tree& s) {
                return util::pprintf("<arbor.segment_tree:\n{}>", s);});

    using morph_or_tree = std::variant<arb::segment_tree, arb::morphology>;

    // Function that creates a morphology/segment_tree from an swc file.
    // Wraps calls to C++ functions arborio::parse_swc() and arborio::load_swc_arbor().
    m.def("load_swc_arbor",
        [](py::object fn, bool raw) -> morph_or_tree {
            try {
                auto contents = util::read_file_or_buffer(fn);
                auto data = arborio::parse_swc(contents);
                if (raw) {
                    return arborio::load_swc_arbor_raw(data);
                }
                return arborio::load_swc_arbor(data);
            }
            catch (arborio::swc_error& e) {
                // Try to produce helpful error messages for SWC parsing errors.
                throw pyarb_error(util::pprintf("Arbor SWC: parse error: {}", e.what()));
            }
        },
        "filename_or_stream"_a,
        pybind11::arg_v("raw", false, "Return a segment tree instead of a fully formed morphology"),
        "Generate a morphology/segment_tree from an SWC file following the rules prescribed by Arbor.\n"
        "Specifically:\n"
        " * Single-segment somas are disallowed.\n"
        " * There are no special rules related to somata. They can be one or multiple branches\n"
        "   and other segments can connect anywhere along them.\n"
        " * A segment is always created between a sample and its parent, meaning there\n"
        "   are no gaps in the resulting morphology.");
    m.def("load_swc_neuron",
        [](py::object fn, bool raw) -> morph_or_tree {
            try {
                auto contents = util::read_file_or_buffer(fn);
                auto data = arborio::parse_swc(contents);
                if (raw) {
                    return arborio::load_swc_neuron_raw(data);
                }
                return arborio::load_swc_neuron(data);
            }
            catch (arborio::swc_error& e) {
                // Try to produce helpful error messages for SWC parsing errors.
                throw pyarb_error(util::pprintf("NEURON SWC: parse error: {}", e.what()));
            }
        },
        "filename_or_stream"_a,
        pybind11::arg_v("raw", false, "Return a segment tree instead of a fully formed morphology"),
        "Generate a morphology from an SWC file following the rules prescribed by NEURON.\n"
        "See the documentation https://docs.arbor-sim.org/en/latest/fileformat/swc.html\n"
        "for a detailed description of the interpretation.");

    // arb::morphology

    py::class_<arb::morphology> morph(m, "morphology");
    morph
        // constructors
        .def(py::init(
                [](arb::segment_tree t){
                    return arb::morphology(std::move(t));
                }))
        // morphology's interface is read-only by design, so most of it can
        // be implemented as read-only properties.
        .def_property_readonly("empty",
                [](const arb::morphology& m){return m.empty();},
                "Whether the morphology is empty.")
        .def_property_readonly("num_branches",
                [](const arb::morphology& m){return m.num_branches();},
                "The number of branches in the morphology.")
        .def("branch_parent", &arb::morphology::branch_parent,
                "i"_a, "The parent branch of branch i.")
        .def("branch_children", &arb::morphology::branch_children,
                "i"_a, "The child branches of branch i.")
        .def("branch_segments",
                [](const arb::morphology& m, arb::msize_t i) {
                    return m.branch_segments(i);
                },
                "i"_a, "A list of the segments in branch i, ordered from proximal to distal ends of the branch.")
        .def("__str__",
                [](const arb::morphology& m) {
                    return util::pprintf("<arbor.morphology:\n{}>", m);
                });

    // Neurolucida ASCII, or .asc, file format support.

    py::class_<arborio::asc_morphology> asc_morphology(m, "asc_morphology",
            "The morphology and label dictionary meta-data loaded from a Neurolucida ASCII (.asc) file.");
    asc_morphology
        .def_readonly("morphology",
                &arborio::asc_morphology::morphology,
                "The cable cell morphology.")
        .def_readonly("segment_tree",
                &arborio::asc_morphology::segment_tree,
                "The raw segment tree.")
        .def_property_readonly("labels",
            [](const arborio::asc_morphology& m) {return label_dict_proxy(m.labels);},
            "The four canonical regions are labeled 'soma', 'axon', 'dend' and 'apic'.");

    using asc_morph_or_tree = std::variant<arb::segment_tree, arborio::asc_morphology>;

    m.def("load_asc",
<<<<<<< HEAD
        [](py::object fn) {
            try {
                auto contents = util::read_file_or_buffer(fn);
                return arborio::load_asc(contents);
=======
        [](py::object fn, bool raw) -> asc_morph_or_tree {
            try {
                auto contents = util::read_file_or_buffer(fn);
                if (raw) {
                    return arborio::parse_asc_string_raw(contents.c_str());
                }
                return arborio::parse_asc_string(contents.c_str());
>>>>>>> e01f799c
            }
            catch (std::exception& e) {
                // Try to produce helpful error messages for SWC parsing errors.
                throw pyarb_error(util::pprintf("error loading neurolucida asc file: {}", e.what()));
            }
        },
        "filename_or_stream"_a,
        pybind11::arg_v("raw", false, "Return a segment tree instead of a fully formed morphology"),
        "Load a morphology or segment_tree and meta data from a Neurolucida ASCII .asc file.");


#ifdef ARB_NEUROML_ENABLED
    // arborio::morphology_data
    py::class_<arborio::nml_morphology_data> nml_morph_data(m, "neuroml_morph_data");
    nml_morph_data
        .def_readonly("cell_id",
            &arborio::nml_morphology_data::cell_id,
            "Cell id, or empty if morphology was taken from a top-level <morphology> element.")
        .def_readonly("id",
            &arborio::nml_morphology_data::id,
            "Morphology id.")
        .def_readonly("morphology",
            &arborio::nml_morphology_data::morphology,
            "Morphology constructed from a signle NeuroML <morphology> element.")
        .def("segments",
            [](const arborio::nml_morphology_data& md) {return label_dict_proxy(md.segments);},
            "Label dictionary containing one region expression for each segment id.")
        .def("named_segments",
            [](const arborio::nml_morphology_data& md) {return label_dict_proxy(md.named_segments);},
            "Label dictionary containing one region expression for each name applied to one or more segments.")
        .def("groups",
            [](const arborio::nml_morphology_data& md) {return label_dict_proxy(md.groups);},
            "Label dictionary containing one region expression for each segmentGroup id.")
        .def_readonly("group_segments",
            &arborio::nml_morphology_data::group_segments,
            "Map from segmentGroup ids to their corresponding segment ids.");

    // arborio::neuroml
    py::class_<arborio::neuroml> neuroml(m, "neuroml");
    neuroml
        // constructors
        .def(py::init(
            [](py::object fn) {
                try {
                    auto contents = util::read_file_or_buffer(fn);
                    return arborio::neuroml(contents);
                }
                catch (arborio::neuroml_exception& e) {
                    // Try to produce helpful error messages for NeuroML parsing errors.
                    throw pyarb_error(util::pprintf("NeuroML error: {}", e.what()));
                }
            }),
            "Construct NML morphology from filename or stream.")
        .def("cell_ids",
            [](const arborio::neuroml& nml) {
                try {
                    return nml.cell_ids();
                }
                catch (arborio::neuroml_exception& e) {
                    throw util::pprintf("NeuroML error: {}", e.what());
                }
            },
            "Query top-level cells.")
        .def("morphology_ids",
            [](const arborio::neuroml& nml) {
                try {
                    return nml.morphology_ids();
                }
                catch (arborio::neuroml_exception& e) {
                    throw util::pprintf("NeuroML error: {}", e.what());
                }
            },
            "Query top-level standalone morphologies.")
        .def("morphology",
            [](const arborio::neuroml& nml, const std::string& morph_id, bool spherical) {
                try {
                    using namespace arborio::neuroml_options;
                    return nml.morphology(morph_id, spherical? allow_spherical_root: none);
                }
                catch (arborio::neuroml_exception& e) {
                    throw util::pprintf("NeuroML error: {}", e.what());
                }
            }, "morph_id"_a, "allow_spherical_root"_a=false,
            "Retrieve top-level nml_morph_data associated with morph_id.")
        .def("cell_morphology",
            [](const arborio::neuroml& nml, const std::string& cell_id, bool spherical) {
                try {
                    using namespace arborio::neuroml_options;
                    return nml.cell_morphology(cell_id, spherical? allow_spherical_root: none);
                }
                catch (arborio::neuroml_exception& e) {
                    throw util::pprintf("NeuroML error: {}", e.what());
                }
            }, "cell_id"_a, "allow_spherical_root"_a=false,
            "Retrieve nml_morph_data associated with cell_id.");
#endif // def ARB_NEUROML_ENABLED
}

} // namespace pyarb<|MERGE_RESOLUTION|>--- conflicted
+++ resolved
@@ -359,12 +359,6 @@
     using asc_morph_or_tree = std::variant<arb::segment_tree, arborio::asc_morphology>;
 
     m.def("load_asc",
-<<<<<<< HEAD
-        [](py::object fn) {
-            try {
-                auto contents = util::read_file_or_buffer(fn);
-                return arborio::load_asc(contents);
-=======
         [](py::object fn, bool raw) -> asc_morph_or_tree {
             try {
                 auto contents = util::read_file_or_buffer(fn);
@@ -372,7 +366,6 @@
                     return arborio::parse_asc_string_raw(contents.c_str());
                 }
                 return arborio::parse_asc_string(contents.c_str());
->>>>>>> e01f799c
             }
             catch (std::exception& e) {
                 // Try to produce helpful error messages for SWC parsing errors.
