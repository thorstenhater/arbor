--- conflicted
+++ resolved
@@ -30,13 +30,7 @@
 
 #include "conversion.hpp"
 #include "error.hpp"
-<<<<<<< HEAD
-#include "proxy.hpp"
-#include "pybind11/cast.h"
-#include "pybind11/pytypes.h"
-=======
 #include "label_dict.hpp"
->>>>>>> 08a157fb
 #include "schedule.hpp"
 #include "strprintf.hpp"
 #include "util.hpp"
@@ -141,20 +135,16 @@
 
     std::string lif_str(const arb::lif_cell& c){
     return util::pprintf(
-<<<<<<< HEAD
-        "<arbor.lif_cell: src {}, tgt {}, tau_m {}, V_th {}, C_m {}, E_L {} E_R {}, V_m {}, t_ref {}>",
-        c.source, c.target, c.tau_m, c.V_th, c.C_m, c.E_L, c.E_R, c.V_m, c.t_ref);
-=======
         "<arbor.lif_cell: tau_m {}, V_th {}, C_m {}, E_L {}, V_m {}, t_ref {}>",
         U::to_string(c.tau_m), U::to_string(c.V_th), U::to_string(c.C_m),
         U::to_string(c.E_L), U::to_string(c.V_m), U::to_string(c.t_ref));
->>>>>>> 08a157fb
 }
 
 std::string adex_str(const arb::adex_cell& c){
     return util::pprintf(
         "<arbor.adex_cell: src {}, tgt {}, tau_m {}, V_th {}, C_m {}, E_L {}, E_R {}, V_m {}, t_ref {}, g {}, tau {}, w {}, a {}, b {}>",
-        c.source, c.target, c.delta, c.V_th, c.C_m, c.E_L, c.E_R, c.V_m, c.t_ref, c.g, c.tau, c.w, c.a, c.b);
+        c.source, c.target,
+        U::to_string(c.delta), U::to_string(c.V_th), U::to_string(c.C_m), U::to_string(c.E_L), U::to_string(c.E_R), U::to_string(c.V_m), U::to_string(c.t_ref), U::to_string(c.g), U::to_string(c.tau), U::to_string(c.w), U::to_string(c.a), U::to_string(c.b));
 }
 
 std::string mechanism_desc_str(const arb::mechanism_desc& md) {
@@ -197,6 +187,7 @@
                                                    "for example if realtime_ratio=2, a cell will take 2 seconds of CPU time to\n"
                                                    "simulate 1 second.\n");
     py::class_<arb::lif_cell> lif_cell(m, "lif_cell", "A leaky integrate-and-fire cell.");
+    py::class_<arb::adex_cell> adex_cell(m, "adex_cell", "An adaptive-exponential (AdEx) cell.");
     py::class_<arb::cv_policy> cv_policy(m, "cv_policy", "Describes the rules used to discretize (compartmentalise) a cable cell morphology.");
     py::class_<ion_settings> py_ion_data(m, "ion_settings");
     py::class_<arb::cable_cell_global_properties> gprop(m, "cable_global_properties");
@@ -268,13 +259,6 @@
         .def("__repr__", [](const arb::benchmark_cell&){return "<arbor.benchmark_cell>";})
         .def("__str__",  [](const arb::benchmark_cell&){return "<arbor.benchmark_cell>";});
 
-<<<<<<< HEAD
-    // arb::lif_cell
-
-    pybind11::class_<arb::lif_cell> lif_cell(m, "lif_cell",
-        "A leaky integrate-and-fire cell.");
-=======
->>>>>>> 08a157fb
     lif_cell
         .def(py::init<>(
             [](arb::cell_tag_type source_label,
@@ -325,11 +309,7 @@
         .def("__repr__", &lif_str)
         .def("__str__",  &lif_str);
 
-<<<<<<< HEAD
-    // arb::lif_cell
-
-    pybind11::class_<arb::adex_cell> adex_cell(m, "adex_cell",
-        "A leaky integrate-and-fire cell.");
+    // arb::adex_cell
     adex_cell
         .def(pybind11::init<>(
             [](arb::cell_tag_type source_label, arb::cell_tag_type target_label){
@@ -367,86 +347,6 @@
         .def("__repr__", &adex_str)
         .def("__str__",  &adex_str);
 
-    // arb::label_dict
-
-    pybind11::class_<label_dict_proxy> label_dict(m, "label_dict",
-        "A dictionary of labelled region and locset definitions, with a\n"
-        "unique label assigned to each definition.");
-    label_dict
-        .def(pybind11::init<>(),
-             "Create an empty label dictionary.")
-        .def(pybind11::init<const std::unordered_map<std::string, std::string>&>(),
-            "Initialize a label dictionary from a dictionary with string labels as keys,"
-            " and corresponding definitions as strings.")
-        .def(pybind11::init<const label_dict_proxy&>(),
-            "Initialize a label dictionary from another one")
-        .def(pybind11::init([](pybind11::iterator& it) {
-                label_dict_proxy ld;
-                for (; it != pybind11::iterator::sentinel(); ++it) {
-                    const auto tuple = it->cast<pybind11::sequence>();
-                    const auto key   = tuple[0].cast<std::string>();
-                    const auto value = tuple[1].cast<std::string>();
-                    ld.set(key, value);
-                }
-                return ld;
-            }),
-            "Initialize a label dictionary from an iterable of key, definition pairs")
-        .def("add_swc_tags",
-             [](label_dict_proxy& l) { return l.add_swc_tags(); },
-             "Add standard SWC tagged regions.\n"
-             " - soma: (tag 1)\n"
-             " - axon: (tag 2)\n"
-             " - dend: (tag 3)\n"
-             " - apic: (tag 4)")
-        .def("__setitem__",
-            [](label_dict_proxy& l, const char* name, const char* desc) {
-                l.set(name, desc);})
-        .def("__getitem__",
-            [](label_dict_proxy& l, const char* name) {
-                if (auto v = l.getitem(name)) return v.value();
-                throw pybind11::key_error(name);
-            })
-        .def("__len__", &label_dict_proxy::size)
-        .def("__iter__",
-            [](const label_dict_proxy &ld) {
-                return pybind11::make_key_iterator(ld.cache.begin(), ld.cache.end());},
-            pybind11::keep_alive<0, 1>())
-        .def("__contains__",
-             [](const label_dict_proxy &ld, const char* name) {
-                 return ld.contains(name);})
-        .def("keys",
-            [](const label_dict_proxy &ld) {
-                return pybind11::make_key_iterator(ld.cache.begin(), ld.cache.end());},
-            pybind11::keep_alive<0, 1>())
-        .def("items",
-             [](const label_dict_proxy &ld) {
-                 return pybind11::make_iterator(ld.cache.begin(), ld.cache.end());},
-             pybind11::keep_alive<0, 1>())
-        .def("values",
-             [](const label_dict_proxy &ld) {
-                 return pybind11::make_value_iterator(ld.cache.begin(), ld.cache.end());
-             },
-             pybind11::keep_alive<0, 1>())
-        .def("append", [](label_dict_proxy& l, const label_dict_proxy& other, const char* prefix) {
-                l.import(other, prefix);
-            },
-            "other"_a, "The label_dict to be imported"
-            "prefix"_a="", "optional prefix appended to the region and locset labels",
-            "Import the entries of a another label dictionary with an optional prefix.")
-        .def("update", [](label_dict_proxy& l, const label_dict_proxy& other) {
-                l.import(other);
-            },
-            "other"_a, "The label_dict to be imported"
-            "Import the entries of a another label dictionary.")
-        .def_readonly("regions", &label_dict_proxy::regions,
-             "The region definitions.")
-        .def_readonly("locsets", &label_dict_proxy::locsets,
-             "The locset definitions.")
-        .def("__repr__", [](const label_dict_proxy& d){return d.to_string();})
-        .def("__str__",  [](const label_dict_proxy& d){return d.to_string();});
-
-=======
->>>>>>> 08a157fb
     // arb::cv_policy wrappers
     cv_policy
         .def(py::init([](const std::string& expression) { return arborio::parse_cv_policy_expression(expression).unwrap(); }),
