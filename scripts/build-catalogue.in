#!/usr/bin/env python3

import subprocess as sp
import sys
from tempfile import mkdtemp
import os
from pathlib import Path
import shutil
import argparse
import re


def parse_arguments():
    def append_slash(s):
        return s + "/" if s and not s.endswith("/") else s

    class ConciseHelpFormatter(argparse.HelpFormatter):
        def __init__(self, **kwargs):
            super(ConciseHelpFormatter, self).__init__(max_help_position=20, **kwargs)

        def _format_action_invocation(self, action):
            if not action.option_strings:
                return super(ConciseHelpFormatter, self)._format_action_invocation(
                    action
                )
            else:
                optstr = ", ".join(action.option_strings)
                if action.nargs == 0:
                    return optstr
                else:
                    return optstr + " " + self._format_args(action, action.dest.upper())

    parser = argparse.ArgumentParser(
        description="Generate dynamic catalogue and build it into a shared object.",
        usage="%(prog)s catalogue_name mod_source_dir",
        add_help=False,
        formatter_class=ConciseHelpFormatter,
    )

    parser.add_argument("name", metavar="name", type=str, help="Catalogue name.")

    parser.add_argument(
        "--raw",
        metavar="raw",
        nargs="+",
        default=[],
        type=str,
        help="""Advanced: Raw mechanisms as C++ files. Per <name> the
files <name>.hpp, <name>_cpu.cpp must be present
in the target directory and with GPU support
also <name>_gpu.cpp and <name>_gpu.cu (if not given -C).""",
    )

    parser.add_argument(
        "modpfx",
        metavar="modpfx",
        type=str,
        help="Directory name where *.mod files live.",
    )

    parser.add_argument("-v", "--verbose", action="store_true", help="Verbose.")

    parser.add_argument("-q", "--quiet", action="store_true", help="Less output.")

    parser.add_argument(
        "-g",
        "--gpu",
        metavar="gpu",
        help="Enable GPU support, valid options: cuda|hip|cuda-clang.",
    )

    parser.add_argument(
        "-C", "--no-cpu", action="store_true", help="Disable CPU support."
    )

    parser.add_argument(
        "-d",
        "--debug",
        nargs="?",
        metavar="path",
        const=True,
        default=False,
        help="Don't clean up the generated temp cpp code."
        + " Can be a target path for the generated code.",
    )

    parser.add_argument(
        "-h", "--help", action="help", help="Display this help and exit."
    )

    return vars(parser.parse_args())


args = parse_arguments()
pwd = Path.cwd()
name = re.sub(r"_+", r"_", re.sub(r"[^a-zA-Z0-9_]", r"_", args["name"]))

mod_dir = pwd / Path(args["modpfx"])
mods = [f[:-4] for f in os.listdir(mod_dir) if f.endswith(".mod")]
quiet = args["quiet"]
verbose = args["verbose"] and not quiet
debug = args["debug"]
raw = args["raw"]
gpu = args["gpu"]
cpu = not args["no_cpu"]

if gpu:
    if gpu == "cuda":
        gpu_support = """
add_compile_definitions(ARB_CUDA)
add_compile_definitions(ARB_HAVE_GPU)

enable_language(CUDA)
set(CMAKE_CUDA_HOST_COMPILER @CMAKE_CXX_COMPILER@)
set(CMAKE_CUDA_ARCHITECTURES @CMAKE_CUDA_ARCHITECTURES@)
"""
    else:
        print(
            f"Unsupported GPU target: {gpu}. If you need support for HIP or Clang-CUDA, please check here: https://github.com/arbor-sim/arbor/issues/1783"
        )
        exit(-1)
else:
    gpu_support = """
# GPU: Disabled
"""

this_path = Path(__file__).parent
data_path = (this_path / "@ARB_REL_DATADIR@").resolve()
pack_path = (this_path / "@ARB_REL_PACKAGEDIR@").resolve()
exec_path = this_path.resolve()

for path in [
    exec_path / "modcc",
<<<<<<< HEAD
    data_path / "generate_catalogue",
=======
>>>>>>> e01f799c
    data_path / "BuildModules.cmake",
    pack_path / "arbor-config.cmake",
]:
    if not path.exists():
        print(f"Could not find required tool: {path}. Please check your installation.")
        exit(-1)

cmake = f"""
cmake_minimum_required(VERSION 3.9)
project({name}-cat LANGUAGES CXX)

set(arbor_DIR {pack_path})
find_package(arbor REQUIRED)
{gpu_support}
set(CMAKE_BUILD_TYPE release)
set(CMAKE_CXX_COMPILER  ${{ARB_CXX}})
set(CMAKE_CXX_FLAGS     ${{ARB_CXX_FLAGS}})

include(BuildModules.cmake)

set(ARB_WITH_EXTERNAL_MODCC true)
find_program(modcc NAMES modcc PATHS {exec_path})

make_catalogue_standalone(
  NAME {name}
  SOURCES "${{CMAKE_CURRENT_SOURCE_DIR}}/mod"
  MOD {' '.join(mods)}
  CXX {' '.join(raw)}
  CXX_FLAGS_TARGET ${{ARB_CXX_FLAGS_TARGET}}
  VERBOSE {"ON" if verbose else "OFF"})
"""

if not quiet:
    print(f"Building catalogue '{name}' from mechanisms in {mod_dir}")
    if debug:
        print("Debug mode enabled.")
    if mods:
        print(" * NMODL")
        for m in mods:
            print("   *", m)
    if raw:
        print(" * Raw")
        for m in raw:
            print("   *", m)

if debug:
    # Overwrite the local reference to `TemporaryDirectory` with a context
    # manager that doesn't clean up the build folder so that the generated cpp
    # code can be debugged
    class TemporaryDirectory:
        def __enter__(*args, **kwargs):
            if isinstance(debug, str):
                path = os.path.abspath(debug)
                try:
                    os.makedirs(path, exist_ok=False)
                except FileExistsError:
                    sys.stderr.write(
                        f"Error: Debug destination '{path}' already exists.\n"
                    )
                    sys.stderr.flush()
                    exit(1)
            else:
                path = mkdtemp()
            print(f"Building debug code in '{path}'.")
            return path

        def __exit__(*args, **kwargs):
            pass

else:
    from tempfile import TemporaryDirectory

with TemporaryDirectory() as tmp:
    tmp = Path(tmp)
    shutil.copytree(mod_dir, tmp / "mod")
    os.mkdir(tmp / "build")
    os.chdir(tmp / "build")
    with open(tmp / "CMakeLists.txt", "w") as fd:
        fd.write(cmake)
    shutil.copy2(f"{data_path}/BuildModules.cmake", tmp)
<<<<<<< HEAD
    shutil.copy2(f"{data_path}/generate_catalogue", tmp)
=======
>>>>>>> e01f799c

    out = tmp / "build" / "generated" / name
    os.makedirs(out, exist_ok=True)
    sfx = [".hpp"]
    if cpu:
        sfx += ["_cpu.cpp"]
    if gpu:
        sfx += ["_gpu.cpp", "_gpu.cu"]
    for e in raw:
        for s in sfx:
            fn = mod_dir / (e + s)
            if not fn.exists():
                print(
                    f"Could not find required file: {fn}. Please check your C++ mechanisms."
                )
                exit(-1)
            else:
                shutil.copy2(fn, out / (e + s))

    cmake_cmd = "cmake .."
    make_cmd = "make"
    if verbose:
        out, err = (None, None)
        make_cmd += " VERBOSE=1"
    else:
        out, err = (sp.PIPE, sp.PIPE)
    try:
        sp.run(cmake_cmd, shell=True, check=True, stdout=out, stderr=err)
        sp.run(make_cmd, shell=True, check=True, stdout=out, stderr=err)
        shutil.copy2(f"{name}-catalogue.so", pwd)
    except sp.CalledProcessError as e:
        import traceback as tb

        if not verbose:
            # Not in verbose mode, so we have captured the
            # `stdout` and `stderr` and can print it to the user.
            sys.stdout.write("Build log:\n")
            sys.stdout.write(e.stdout.decode())
            sys.stderr.write(tb.format_exc() + " Error:\n\n")
            sys.stderr.write(e.stderr.decode())
        else:
            # In verbose mode the outputs weren't captured and
            # have been streamed to `stdout` and `stderr` already.
            sys.stderr.write(
                "Catalogue building error occurred."
                + " Check stdout log for underlying error,"
                + " or omit verbose flag to capture it."
            )
        sys.stdout.flush()
        sys.stderr.flush()
        exit(e.returncode)

    if not quiet:
        print(f"Catalogue has been built and copied to {pwd}/{name}-catalogue.so")<|MERGE_RESOLUTION|>--- conflicted
+++ resolved
@@ -131,10 +131,6 @@
 
 for path in [
     exec_path / "modcc",
-<<<<<<< HEAD
-    data_path / "generate_catalogue",
-=======
->>>>>>> e01f799c
     data_path / "BuildModules.cmake",
     pack_path / "arbor-config.cmake",
 ]:
@@ -215,10 +211,6 @@
     with open(tmp / "CMakeLists.txt", "w") as fd:
         fd.write(cmake)
     shutil.copy2(f"{data_path}/BuildModules.cmake", tmp)
-<<<<<<< HEAD
-    shutil.copy2(f"{data_path}/generate_catalogue", tmp)
-=======
->>>>>>> e01f799c
 
     out = tmp / "build" / "generated" / name
     os.makedirs(out, exist_ok=True)
