#include <cmath>
#include <iostream>
#include <regex>
#include <string>
#include <unordered_set>

#include "expression.hpp"
#include "io/ostream_wrappers.hpp"
#include "io/prefixbuf.hpp"
#include "printer/cexpr_emit.hpp"
#include "printer/cprinter.hpp"
#include "printer/printeropt.hpp"
#include "printer/printerutil.hpp"

using io::indent;
using io::popindent;
using io::quote;

constexpr bool with_profiling() {
#ifdef ARB_HAVE_PROFILING
    return true;
#else
    return false;
#endif
}

void emit_procedure_proto(std::ostream&, ProcedureExpression*, const std::string& qualified = "");
void emit_simd_procedure_proto(std::ostream&, ProcedureExpression*, const std::string& qualified = "");

void emit_api_body(std::ostream&, APIMethod*);
void emit_simd_api_body(std::ostream&, APIMethod*, moduleKind);

void emit_index_initialize(std::ostream& out, const std::unordered_set<std::string>& indices,
                           simd_expr_constraint constraint);

void emit_body_for_loop(std::ostream& out, BlockExpression* body, const std::vector<LocalVariable*>& indexed_vars,
                   const std::unordered_set<std::string>& indices, const simd_expr_constraint& read_constraint,
                   const simd_expr_constraint& write_constraint);

void emit_for_loop_per_constraint(std::ostream& out, BlockExpression* body,
                                  const std::vector<LocalVariable*>& indexed_vars,
                                  const std::unordered_set<std::string>& indices,
                                  const simd_expr_constraint& read_constraint,
                                  const simd_expr_constraint& write_constraint,
                                  std::string underlying_constraint_name);

struct cprint {
    Expression* expr_;
    explicit cprint(Expression* expr): expr_(expr) {}

    friend std::ostream& operator<<(std::ostream& out, const cprint& w) {
        CPrinter printer(out);
        return w.expr_->accept(&printer), out;
    }
};

struct simdprint {
    Expression* expr_;
    bool is_indirect_index_;
    simd_expr_constraint constraint_;

    explicit simdprint(Expression* expr): expr_(expr), is_indirect_index_(false),
                                          constraint_(simd_expr_constraint::other) {}
    explicit simdprint(Expression* expr, bool is_indexed, simd_expr_constraint constraint):
            expr_(expr), is_indirect_index_(is_indexed), constraint_(constraint) {}

    void set_indirect_index() {
        is_indirect_index_ = true;
    }

    friend std::ostream& operator<<(std::ostream& out, const simdprint& w) {
        SimdPrinter printer(out);
        printer.set_var_indexed_to(w.is_indirect_index_);
        return w.expr_->accept(&printer), out;
    }
};

static std::string ion_state_field(std::string ion_name) {
    return "ion_"+ion_name+"_";
}

static std::string ion_state_index(std::string ion_name) {
    return "ion_"+ion_name+"_index_";
}

std::string emit_cpp_source(const Module& module_, const printer_options& opt) {
    std::string name = module_.module_name();
    std::string class_name = "mechanism_cpu_"+name;
    auto ns_components = namespace_components(opt.cpp_namespace);

    NetReceiveExpression* net_receive = find_net_receive(module_);
    APIMethod* init_api = find_api_method(module_, "nrn_init");
    APIMethod* state_api = find_api_method(module_, "nrn_state");
    APIMethod* current_api = find_api_method(module_, "nrn_current");
    APIMethod* write_ions_api = find_api_method(module_, "write_ions");

    bool with_simd = opt.simd.abi!=simd_spec::none;

    // init_api, state_api, current_api methods are mandatory:

    assert_has_scope(init_api, "nrn_init");
    assert_has_scope(state_api, "nrn_state");
    assert_has_scope(current_api, "nrn_current");

    auto vars = local_module_variables(module_);
    auto ion_deps = module_.ion_deps();
    std::string fingerprint = "<placeholder>";

    auto profiler_enter = [name, opt](const char* region_prefix) -> std::string {
        static std::regex invalid_profile_chars("[^a-zA-Z0-9]");

        if (opt.profile) {
            std::string region_name = region_prefix;
            region_name += '_';
            region_name += std::regex_replace(name, invalid_profile_chars, "");

            return
                "{\n"
                "    static auto id = ::arb::profile::profiler_region_id(\""
                + region_name + "\");\n"
                "    ::arb::profile::profiler_enter(id);\n"
                "}\n";
        }
        else return "";
    };

    auto profiler_leave = [opt]() -> std::string {
        return opt.profile? "::arb::profile::profiler_leave();\n": "";
    };

    io::pfxstringstream out;

    out <<
        "#include <algorithm>\n"
        "#include <cmath>\n"
        "#include <cstddef>\n"
        "#include <memory>\n"
        "#include <" << arb_private_header_prefix() << "backends/multicore/mechanism.hpp>\n"
        "#include <" << arb_header_prefix() << "math.hpp>\n";

    opt.profile &&
        out << "#include <" << arb_header_prefix() << "profile/profiler.hpp>\n";

    if (with_simd) {
        out << "#include <" << arb_header_prefix() << "simd/simd.hpp>\n";
    }

    out <<
        "\n" << namespace_declaration_open(ns_components) <<
        "\n"
        "using backend = ::arb::multicore::backend;\n"
        "using base = ::arb::multicore::mechanism;\n"
        "using value_type = base::value_type;\n"
        "using size_type = base::size_type;\n"
        "using index_type = base::index_type;\n"
        "using ::arb::math::exprelr;\n"
        "using ::std::abs;\n"
        "using ::std::cos;\n"
        "using ::std::exp;\n"
        "using ::std::log;\n"
        "using ::std::max;\n"
        "using ::std::min;\n"
        "using ::std::pow;\n"
        "using ::std::sin;\n"
        "\n";

    if (with_simd) {
        out <<
            "namespace S = ::arb::simd;\n"
            "using S::index_constraint;\n"
            "static constexpr unsigned simd_width_ = ";

        if (!opt.simd.width) {
            out << "S::simd_abi::native_width<::arb::fvm_value_type>::value;\n";
        }
        else {
            out << opt.simd.width << ";\n";
        }

        std::string abi = "S::simd_abi::";
        switch (opt.simd.abi) {
        case simd_spec::avx:    abi += "avx";    break;
        case simd_spec::avx2:   abi += "avx2";   break;
        case simd_spec::avx512: abi += "avx512"; break;
        case simd_spec::native: abi += "native"; break;
        default:
            abi += "default_abi"; break;
        }

        out <<
            "using simd_value = S::simd<::arb::fvm_value_type, simd_width_, " << abi << ">;\n"
            "using simd_index = S::simd<::arb::fvm_index_type, simd_width_, " << abi << ">;\n"
            "\n";
    }

    out <<
        "class " << class_name << ": public base {\n"
        "public:\n" << indent <<
        "const ::arb::mechanism_fingerprint& fingerprint() const override {\n" << indent <<
        "static ::arb::mechanism_fingerprint hash = " << quote(fingerprint) << ";\n"
        "return hash;\n" << popindent <<
        "}\n"
        "std::string internal_name() const override { return " << quote(name) << "; }\n"
        "::arb::mechanismKind kind() const override { return " << module_kind_str(module_) << "; }\n"
        "::arb::mechanism_ptr clone() const override { return ::arb::mechanism_ptr(new " << class_name << "()); }\n"
        "\n"
        "void nrn_init() override;\n"
        "void nrn_state() override;\n"
        "void nrn_current() override;\n"
        "void write_ions() override;\n";

    net_receive && out <<
        "void deliver_events(deliverable_event_stream::state events) override;\n"
        "void net_receive(int i_, value_type weight);\n";

    out <<
        "\n" << popindent <<
        "protected:\n" << indent <<
        "std::size_t object_sizeof() const override { return sizeof(*this); }\n";

    io::separator sep("\n", ",\n");
    if (!vars.scalars.empty()) {
        out <<
            "mechanism_global_table global_table() override {\n" << indent <<
            "return {" << indent;

        for (const auto& scalar: vars.scalars) {
            auto memb = scalar->name();
            out << sep << "{" << quote(memb) << ", &" << memb << "}";
        }
        out << popindent << "\n};\n" << popindent << "}\n";
    }

    if (!vars.arrays.empty()) {
        out <<
            "mechanism_field_table field_table() override {\n" << indent <<
            "return {" << indent;

        sep.reset();
        for (const auto& array: vars.arrays) {
            auto memb = array->name();
            out << sep << "{" << quote(memb) << ", &" << memb << "}";
        }
        out << popindent << "\n};" << popindent << "\n}\n";

        out <<
            "mechanism_field_default_table field_default_table() override {\n" << indent <<
            "return {" << indent;

        sep.reset();
        for (const auto& array: vars.arrays) {
            auto memb = array->name();
            auto dflt = array->value();
            if (!std::isnan(dflt)) {
                out << sep << "{" << quote(memb) << ", " << as_c_double(dflt) << "}";
            }
        }
        out << popindent << "\n};" << popindent << "\n}\n";

        out <<
            "mechanism_state_table state_table() override {\n" << indent <<
            "return {" << indent;

        sep.reset();
        for (const auto& array: vars.arrays) {
            auto memb = array->name();
            if(array->is_state()) {
                out << sep << "{" << quote(memb) << ", &" << memb << "}";
            }
        }
        out << popindent << "\n};" << popindent << "\n}\n";

    }

    if (!ion_deps.empty()) {
        out <<
            "mechanism_ion_state_table ion_state_table() override {\n" << indent <<
            "return {" << indent;

        sep.reset();
        for (const auto& dep: ion_deps) {
            out << sep << "{\"" << dep.name << "\", &" << ion_state_field(dep.name) << "}";
        }
        out << popindent << "\n};" << popindent << "\n}\n";

        sep.reset();
        out << "mechanism_ion_index_table ion_index_table() override {\n" << indent << "return {" << indent;
        for (const auto& dep: ion_deps) {
            out << sep << "{\"" << dep.name << "\", &" << ion_state_index(dep.name) << "}";
        }
        out << popindent << "\n};" << popindent << "\n}\n";
    }

    out << popindent << "\n"
        "private:\n" << indent;

    for (const auto& scalar: vars.scalars) {
        out << "value_type " << scalar->name() <<  " = " << as_c_double(scalar->value()) << ";\n";
    }
    for (const auto& array: vars.arrays) {
        out << "value_type* " << array->name() << ";\n";
    }
    for (const auto& dep: ion_deps) {
        out << "ion_state_view " << ion_state_field(dep.name) << ";\n";
        out << "iarray " << ion_state_index(dep.name) << ";\n";
    }

    for (auto proc: normal_procedures(module_)) {
        emit_procedure_proto(out, proc);
        out << ";\n";
        if (with_simd) {
            emit_simd_procedure_proto(out, proc);
            out << ";\n";
        }
    }

    out << popindent <<
        "};\n\n"
        "template <typename B> ::arb::concrete_mech_ptr<B> make_mechanism_" <<name << "();\n"
        "template <> ::arb::concrete_mech_ptr<backend> make_mechanism_" << name << "<backend>() {\n" << indent <<
        "return ::arb::concrete_mech_ptr<backend>(new " << class_name << "());\n" << popindent <<
        "}\n\n";

    // Nrn methods:

    net_receive && out <<
        "void " << class_name << "::deliver_events(deliverable_event_stream::state events) {\n" << indent <<
        "auto ncell = events.n_streams();\n"
        "for (size_type c = 0; c<ncell; ++c) {\n" << indent <<
        "auto begin = events.begin_marked(c);\n"
        "auto end = events.end_marked(c);\n"
        "for (auto p = begin; p<end; ++p) {\n" << indent <<
        "if (p->mech_id==mechanism_id_) net_receive(p->mech_index, p->weight);\n" << popindent <<
        "}\n" << popindent <<
        "}\n" << popindent <<
        "}\n"
        "\n"
        "void " << class_name << "::net_receive(int i_, value_type weight) {\n" << indent <<
        cprint(net_receive->body()) << popindent <<
        "}\n\n";

    auto emit_body = [&](APIMethod *p) {
        if (with_simd) {
            emit_simd_api_body(out, p, module_.kind());
        }
        else {
            emit_api_body(out, p);
        }
    };

    out << "void " << class_name << "::nrn_init() {\n" << indent;
    emit_body(init_api);
    out << popindent << "}\n\n";

    out << "void " << class_name << "::nrn_state() {\n" << indent;
    out << profiler_enter("advance_integrate_state");
    emit_body(state_api);
    out << profiler_leave();
    out << popindent << "}\n\n";

    out << "void " << class_name << "::nrn_current() {\n" << indent;
    out << profiler_enter("advance_integrate_current");
    emit_body(current_api);
    out << profiler_leave();
    out << popindent << "}\n\n";

    out << "void " << class_name << "::write_ions() {\n" << indent;
    emit_body(write_ions_api);
    out << popindent << "}\n\n";

    // Mechanism procedures

    for (auto proc: normal_procedures(module_)) {
        emit_procedure_proto(out, proc, class_name);
        out <<
            " {\n" << indent <<
            cprint(proc->body()) << popindent <<
            "}\n\n";

        if (with_simd) {
            emit_simd_procedure_proto(out, proc, class_name);
            out <<
                " {\n" << indent <<
                simdprint(proc->body()) << popindent <<
                "}\n\n";
        }
    }

    out << namespace_declaration_close(ns_components);
    return out.str();
}

// Scalar printing:

void CPrinter::visit(IdentifierExpression *e) {
    e->symbol()->accept(this);
}

void CPrinter::visit(LocalVariable* sym) {
    out_ << sym->name();
}

void CPrinter::visit(VariableExpression *sym) {
    out_ << sym->name() << (sym->is_range()? "[i_]": "");
}

void CPrinter::visit(CallExpression* e) {
    out_ << e->name() << "(i_";
    for (auto& arg: e->args()) {
        out_ << ", ";
        arg->accept(this);
    }
    out_ << ")";
}

void CPrinter::visit(BlockExpression* block) {
    // Only include local declarations in outer-most block.
    if (!block->is_nested()) {
        auto locals = pure_locals(block->scope());
        if (!locals.empty()) {
            out_ << "value_type ";
            io::separator sep(", ");
            for (auto local: locals) {
                out_ << sep << local->name();
            }
            out_ << ";\n";
        }
    }

    for (auto& stmt: block->statements()) {
        if (!stmt->is_local_declaration()) {
            stmt->accept(this);
            out_ << (stmt->is_if()? "": ";\n");
        }
    }
}

void emit_procedure_proto(std::ostream& out, ProcedureExpression* e, const std::string& qualified) {
    out << "void " << qualified << (qualified.empty()? "": "::") << e->name() << "(int i_";
    for (auto& arg: e->args()) {
        out << ", value_type " << arg->is_argument()->name();
    }
    out << ")";
}

namespace {
    // Convenience I/O wrapper for emitting indexed access to an external variable.

    struct deref {
        indexed_variable_info d;
        deref(indexed_variable_info d): d(d) {}

        friend std::ostream& operator<<(std::ostream& o, const deref& wrap) {
            return o << wrap.d.data_var << '['
                     << (wrap.d.scalar()? "0": wrap.d.index_var+"[i_]") << ']';
        }
    };
}

void emit_state_read(std::ostream& out, LocalVariable* local) {
    out << "value_type " << cprint(local) << " = ";

    if (local->is_read()) {
        auto d = decode_indexed_variable(local->external_variable());
        if (d.scale != 1) {
            out << as_c_double(d.scale) << "*";
        }
        out << deref(d) << ";\n";
    }
    else {
        out << "0;\n";
    }
}

static const char* external_op_to_assign_op(enum tok op_tok) {
    switch (op_tok) {
    case tok::plus: return "+=";
    case tok::minus: return "-=";
    case tok::eq: return "=";
    default:
        throw compiler_exception(std::string("External update operator token must be +, -, or =."));
    }
}

void emit_state_update(std::ostream& out, Symbol* from, IndexedVariable* external) {
    if (!external->is_write()) return;

    auto d = decode_indexed_variable(external);
    double coeff = 1./d.scale;

    if (d.readonly) {
        throw compiler_exception("Cannot assign to read-only external state: "+external->to_string());
    }

<<<<<<< HEAD
    const char* op = external_op_to_assign_op(external->op());
    out << cprint(external) << op << from->name() << ";\n";
=======
    if (d.accumulate) {
        out << deref(d) << " = fma(";
        if (coeff != 1) {
            out << as_c_double(coeff) << '*';
        }
        out << "weight_[i_], " << from->name() << ", " << deref(d) << ");\n";
    }
    else {
        out << deref(d) << " = ";
        if (coeff != 1) {
            out << as_c_double(coeff) << '*';
        }
        out << from->name() << ";\n";
    }
>>>>>>> 74df9f5a
}

void emit_api_body(std::ostream& out, APIMethod* method) {
    auto body = method->body();
    auto indexed_vars = indexed_locals(method->scope());

    if (!body->statements().empty()) {
        out <<
            "int n_ = width_;\n"
            "for (int i_ = 0; i_ < n_; ++i_) {\n" << indent;

        for (auto& sym: indexed_vars) {
            emit_state_read(out, sym);
        }
        out << cprint(body);

        for (auto& sym: indexed_vars) {
            emit_state_update(out, sym, sym->external_variable());
        }
        out << popindent << "}\n";
    }
}

// SIMD printing:

static std::string index_i_name(const std::string& index_var) {
    return index_var+"i_";
}

void SimdPrinter::visit(IdentifierExpression *e) {
    e->symbol()->accept(this);
}

void SimdPrinter::visit(LocalVariable* sym) {
    out_ << sym->name();
}

void SimdPrinter::visit(VariableExpression *sym) {
    if (sym->is_range()) {
        if(is_indirect_index_)
            out_ << "simd_value(" << sym->name() << "+index_)";
        else
            out_ << "simd_value(" << sym->name() << "+i_)";
    }
    else {
        out_ << sym->name();
    }
}

void SimdPrinter::visit(AssignmentExpression* e) {
    if (!e->lhs() || !e->lhs()->is_identifier() || !e->lhs()->is_identifier()->symbol()) {
        throw compiler_exception("Expect symbol on lhs of assignment: "+e->to_string());
    }

    Symbol* lhs = e->lhs()->is_identifier()->symbol();

    if (lhs->is_variable() && lhs->is_variable()->is_range()) {
        out_ << "simd_value(";
        e->rhs()->accept(this);
        if(is_indirect_index_)
            out_ << ").copy_to(" << lhs->name() << "+index_)";
        else
            out_ << ").copy_to(" << lhs->name() << "+i_)";
    }
    else {
        out_ << lhs->name() << " = ";
        e->rhs()->accept(this);
    }
}

void SimdPrinter::visit(CallExpression* e) {
    if(is_indirect_index_)
        out_ << e->name() << "(index_";
    else
        out_ << e->name() << "(i_";
    for (auto& arg: e->args()) {
        out_ << ", ";
        arg->accept(this);
    }
    out_ << ")";
}

void SimdPrinter::visit(BlockExpression* block) {
    // Only include local declarations in outer-most block.
    if (!block->is_nested()) {
        auto locals = pure_locals(block->scope());
        if (!locals.empty()) {
            out_ << "simd_value ";
            io::separator sep(", ");
            for (auto local: locals) {
                out_ << sep << local->name();
            }
            out_ << ";\n";
        }
    }

    for (auto& stmt: block->statements()) {
        if (stmt->is_if()) {
            throw compiler_exception("Conditionals not yet supported in SIMD printer: "+stmt->to_string());
        }
        if (!stmt->is_local_declaration()) {
            stmt->accept(this);
            out_ << ";\n";
        }
    }
}

void emit_simd_procedure_proto(std::ostream& out, ProcedureExpression* e, const std::string& qualified) {
    out << "void " << qualified << (qualified.empty()? "": "::") << e->name() << "(index_type i_";
    for (auto& arg: e->args()) {
        out << ", const simd_value& " << arg->is_argument()->name();
    }
    out << ")";
}

void emit_simd_state_read(std::ostream& out, LocalVariable* local, simd_expr_constraint constraint) {
    out << "simd_value " << local->name();

    if (local->is_read()) {
        auto d = decode_indexed_variable(local->external_variable());
        if (d.scalar()) {
            out << "(" << d.data_var
                << "[0]);\n";
        }
        else if (constraint == simd_expr_constraint::contiguous) {
            out << "(" <<  d.data_var
                << " + " << d.index_var
                << "[index_]);\n";
        }
        else if (constraint == simd_expr_constraint::constant) {
            out << "(" << d.data_var
                << "[" << d.index_var
                << "element0]);\n";
        }
        else {
            out << "(S::indirect(" << d.data_var << ", " << index_i_name(d.index_var) << ", constraint_category_));\n";
        }

        if (d.scale != 1) {
            out << local->name() << " *= " << d.scale << ";\n";
        }
    }
    else {
        out << " = 0;\n";
    }
}

void emit_simd_state_update(std::ostream& out, Symbol* from, IndexedVariable* external, simd_expr_constraint constraint) {
    if (!external->is_write()) return;

<<<<<<< HEAD
    const char* op = external_op_to_assign_op(external->op());
    indexed_variable_info v = decode_indexed_variable(external);
=======
    auto d = decode_indexed_variable(external);;
    double coeff = 1./d.scale;
>>>>>>> 74df9f5a

    if (d.readonly) {
        throw compiler_exception("Cannot assign to read-only external state: "+external->to_string());
    }

    if (d.accumulate) {
        std::string tempvar = "t_"+external->name();

        if (constraint == simd_expr_constraint::contiguous) {
            out << "simd_value "<< tempvar <<"(" << d.data_var << " + " << d.index_var << "[index_]);\n"
                << tempvar << " += w_*";

            if (coeff!=1) out << as_c_double(coeff) << "*";

            out << from->name() << ";\n"
                << tempvar << ".copy_to(" << d.data_var << " + " << d.index_var << "[index_]);\n";
        }
        else {
            out << "S::indirect(" << d.data_var << ", " << index_i_name(d.index_var) << ", constraint_category_)"
                << " += w_*";

            if (coeff!=1) out << as_c_double(coeff) << "*";

            out << from->name() << ";\n";
        }
    }
    else {
        if (constraint == simd_expr_constraint::contiguous) {
            if (coeff!=1) {
                out << "(" << as_c_double(coeff) << "*" << from->name() << ")";
            }
            else {
                out << from->name();
            }
            out << ".copy_to(" << d.data_var << " + " << d.index_var << "[index_]);\n";
        }
        else {
            out << "S::indirect(" << d.data_var << ", " << index_i_name(d.index_var) << ", constraint_category_)"
                << " = ";

            if (coeff!=1) out << as_c_double(coeff) << "*";

            out << from->name() << ";\n";
        }
    }
}

void emit_index_initialize(std::ostream& out, const std::unordered_set<std::string>& indices,
                           simd_expr_constraint constraint) {
    switch(constraint) {
    case simd_expr_constraint::contiguous:
        break;
    case simd_expr_constraint::constant:
        for (auto& index: indices) {
            out << "simd_index::scalar_type " << index << "element0 = " << index << "[index_];\n";
            out << index_i_name(index) << " = " << index << "element0;\n";
        }
        break;
    case simd_expr_constraint::other:
        for (auto& index: indices) {
            out << index_i_name(index) << ".copy_from(" << index << ".data() + index_);\n";
        }
        break;
    }
}

void emit_body_for_loop(std::ostream& out, BlockExpression* body, const std::vector<LocalVariable*>& indexed_vars,
                        const std::unordered_set<std::string>& indices, const simd_expr_constraint& read_constraint,
                        const simd_expr_constraint& write_constraint) {
    emit_index_initialize(out, indices, read_constraint);

    for (auto& sym: indexed_vars) {
        emit_simd_state_read(out, sym, read_constraint);
    }

    simdprint printer(body);
    printer.set_indirect_index();

    out << printer;

    for (auto& sym: indexed_vars) {
        emit_simd_state_update(out, sym, sym->external_variable(), write_constraint);
    }
}

void emit_for_loop_per_constraint(std::ostream& out, BlockExpression* body,
                                  const std::vector<LocalVariable*>& indexed_vars,
                                  bool requires_weight,
                                  const std::unordered_set<std::string>& indices,
                                  const simd_expr_constraint& read_constraint,
                                  const simd_expr_constraint& write_constraint,
                                  std::string underlying_constraint_name) {

    out << "constraint_category_ = index_constraint::"<< underlying_constraint_name << ";\n";
    out << "for (unsigned i_ = 0; i_ < index_constraints_." << underlying_constraint_name
        << ".size(); i_++) {\n"
        << indent;

    out << "index_type index_ = index_constraints_." << underlying_constraint_name << "[i_];\n";
    if (requires_weight) {
        out << "simd_value w_(weight_+index_);\n";
    }

    emit_body_for_loop(out, body, indexed_vars, indices, read_constraint, write_constraint);

    out << popindent << "}\n";
}

void emit_simd_api_body(std::ostream& out, APIMethod* method, moduleKind module_kind) {
    auto body = method->body();
    auto indexed_vars = indexed_locals(method->scope());
    bool requires_weight = false;

    std::vector<LocalVariable*> scalar_indexed_vars;
    std::unordered_set<std::string> indices;
    for (auto& sym: indexed_vars) {
        auto info = decode_indexed_variable(sym->external_variable());
        if (!info.scalar()) {
            indices.insert(info.index_var);
        }
        else {
            scalar_indexed_vars.push_back(sym);
        }
        if (info.accumulate) {
            requires_weight = true;
        }
    }

    if (!body->statements().empty()) {
        if (!indices.empty()) {
            for (auto& index: indices) {
                out << "simd_index " << index_i_name(index) << ";\n";
            }

            out << "index_constraint constraint_category_;\n\n";

            //Generate for loop for all contiguous simd_vectors
            simd_expr_constraint constraint = simd_expr_constraint::contiguous;
            std::string underlying_constraint = "contiguous";

            emit_for_loop_per_constraint(out, body, indexed_vars, requires_weight, indices, constraint,
                                         constraint, underlying_constraint);

            //Generate for loop for all independent simd_vectors
            constraint = simd_expr_constraint::other;
            underlying_constraint = "independent";

            emit_for_loop_per_constraint(out, body, indexed_vars, requires_weight, indices, constraint,
                                         constraint, underlying_constraint);

            //Generate for loop for all simd_vectors that have no optimizing constraints
            constraint = simd_expr_constraint::other;
            underlying_constraint = "none";

            emit_for_loop_per_constraint(out, body, indexed_vars, requires_weight, indices, constraint,
                                         constraint, underlying_constraint);

            //Generate for loop for all constant simd_vectors
            simd_expr_constraint read_constraint = simd_expr_constraint::constant;
            simd_expr_constraint write_constraint = simd_expr_constraint::other;
            underlying_constraint = "constant";

            emit_for_loop_per_constraint(out, body, indexed_vars, requires_weight, indices, read_constraint,
                                         write_constraint, underlying_constraint);

        }
        else {
            // We may nonetheless need to read a global scalar indexed variable.
            for (auto& sym: scalar_indexed_vars) {
                emit_simd_state_read(out, sym, simd_expr_constraint::other);
            }

            out <<
                "unsigned n_ = width_;\n\n"
                "for (unsigned i_ = 0; i_ < n_; i_ += simd_width_) {\n" << indent <<
                simdprint(body) << popindent <<
                "}\n";
        }
    }
}
<|MERGE_RESOLUTION|>--- conflicted
+++ resolved
@@ -472,16 +472,6 @@
     }
 }
 
-static const char* external_op_to_assign_op(enum tok op_tok) {
-    switch (op_tok) {
-    case tok::plus: return "+=";
-    case tok::minus: return "-=";
-    case tok::eq: return "=";
-    default:
-        throw compiler_exception(std::string("External update operator token must be +, -, or =."));
-    }
-}
-
 void emit_state_update(std::ostream& out, Symbol* from, IndexedVariable* external) {
     if (!external->is_write()) return;
 
@@ -492,10 +482,6 @@
         throw compiler_exception("Cannot assign to read-only external state: "+external->to_string());
     }
 
-<<<<<<< HEAD
-    const char* op = external_op_to_assign_op(external->op());
-    out << cprint(external) << op << from->name() << ";\n";
-=======
     if (d.accumulate) {
         out << deref(d) << " = fma(";
         if (coeff != 1) {
@@ -510,7 +496,6 @@
         }
         out << from->name() << ";\n";
     }
->>>>>>> 74df9f5a
 }
 
 void emit_api_body(std::ostream& out, APIMethod* method) {
@@ -661,13 +646,8 @@
 void emit_simd_state_update(std::ostream& out, Symbol* from, IndexedVariable* external, simd_expr_constraint constraint) {
     if (!external->is_write()) return;
 
-<<<<<<< HEAD
-    const char* op = external_op_to_assign_op(external->op());
-    indexed_variable_info v = decode_indexed_variable(external);
-=======
     auto d = decode_indexed_variable(external);;
     double coeff = 1./d.scale;
->>>>>>> 74df9f5a
 
     if (d.readonly) {
         throw compiler_exception("Cannot assign to read-only external state: "+external->to_string());
