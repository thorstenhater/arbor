--- conflicted
+++ resolved
@@ -29,33 +29,15 @@
 #include <sup/ioutil.hpp>
 #include <sup/json_meter.hpp>
 #include <sup/json_params.hpp>
-<<<<<<< HEAD
-=======
 
 #include "branch_cell.hpp"
->>>>>>> aabaa87c
 
 #ifdef ARB_MPI_ENABLED
 #include <mpi.h>
 #include <arborenv/with_mpi.hpp>
 #endif
 
-<<<<<<< HEAD
-// Parameters used to generate the random cell morphologies.
-struct cell_parameters {
-    //  Maximum number of levels in the cell (not including the soma)
-    unsigned max_depth = 5;
-
-    // The following parameters are described as ranges.
-    // The first value is at the soma, and the last value is used on the last level.
-    // Values at levels in between are found by linear interpolation.
-    std::array<double,2> branch_probs = {1.0, 0.5}; //  Probability of a branch occuring.
-    std::array<unsigned,2> compartments = {20, 2};  //  Compartment count on a branch.
-    std::array<double,2> lengths = {200, 20};       //  Length of branch in μm.
-};
-=======
 using namespace arborio::literals;
->>>>>>> aabaa87c
 
 struct run_params {
     std::string name = "default";
@@ -65,15 +47,10 @@
     double min_delay = 10;
     double duration = 100;
     cell_parameters cell;
-<<<<<<< HEAD
-};
-
-=======
     bool defaulted = true;
 };
 
 void write_trace_json(const arb::trace_data<double>& trace);
->>>>>>> aabaa87c
 run_params read_options(int argc, char** argv);
 
 using arb::cell_gid_type;
@@ -308,36 +285,8 @@
         throw std::runtime_error("Unable to open input parameter file: "+fname);
     }
 
-<<<<<<< HEAD
-    return cell;
-}
-
-run_params read_options(int argc, char** argv) {
-    using sup::param_from_json;
-
-    run_params params;
-    if (argc<2) {
-        std::cout << "Using default parameters.\n";
-        return params;
-    }
-    if (argc>2) {
-        throw std::runtime_error("More than command line one option not permitted.");
-    }
-
-    std::string fname = argv[1];
-    std::cout << "Loading parameters from file: " << fname << "\n";
-    std::ifstream f(fname);
-
-    if (!f.good()) {
-        throw std::runtime_error("Unable to open input parameter file: "+fname);
-    }
-
-    nlohmann::json json;
-    json << f;
-=======
     nlohmann::json json;
     f >> json;
->>>>>>> aabaa87c
 
     param_from_json(params.name, "name", json);
     param_from_json(params.dry_run, "dry-run", json);
@@ -345,14 +294,7 @@
     param_from_json(params.num_ranks, "num-ranks", json);
     param_from_json(params.duration, "duration", json);
     param_from_json(params.min_delay, "min-delay", json);
-<<<<<<< HEAD
-    param_from_json(params.cell.max_depth, "depth", json);
-    param_from_json(params.cell.branch_probs, "branch-probs", json);
-    param_from_json(params.cell.compartments, "compartments", json);
-    param_from_json(params.cell.lengths, "lengths", json);
-=======
     params.cell = parse_cell_parameters(json);
->>>>>>> aabaa87c
 
     if (!json.empty()) {
         for (auto it=json.begin(); it!=json.end(); ++it) {
